--- conflicted
+++ resolved
@@ -10,22 +10,6 @@
         [TestCompiler]
         public static void bitmask_bool4()
         {
-<<<<<<< HEAD
-            for (int i = 0; i < 100000; ++i)
-            {
-                TestUtils.AreEqual(0b0000, bitmask(new bool4(false, false, false, false)));
-                TestUtils.AreEqual(0b0001, bitmask(new bool4(true, false, false, false)));
-                TestUtils.AreEqual(0b0010, bitmask(new bool4(false, true, false, false)));
-                TestUtils.AreEqual(0b0100, bitmask(new bool4(false, false, true, false)));
-                TestUtils.AreEqual(0b1000, bitmask(new bool4(false, false, false, true)));
-
-                TestUtils.AreEqual(0b1111, bitmask(new bool4(true, true, true, true)));
-                TestUtils.AreEqual(0b1110, bitmask(new bool4(false, true, true, true)));
-                TestUtils.AreEqual(0b1101, bitmask(new bool4(true, false, true, true)));
-                TestUtils.AreEqual(0b1011, bitmask(new bool4(true, true, false, true)));
-                TestUtils.AreEqual(0b0111, bitmask(new bool4(true, true, true, false)));
-            }
-=======
             TestUtils.AreEqual(bitmask(new bool4(false, false, false, false)), 0b0000);
             TestUtils.AreEqual(bitmask(new bool4(true, false, false, false)), 0b0001);
             TestUtils.AreEqual(bitmask(new bool4(false, true, false, false)), 0b0010);
@@ -37,7 +21,6 @@
             TestUtils.AreEqual(bitmask(new bool4(true, false, true, true)), 0b1101);
             TestUtils.AreEqual(bitmask(new bool4(true, true, false, true)), 0b1011);
             TestUtils.AreEqual(bitmask(new bool4(true, true, true, false)), 0b0111);
->>>>>>> 3082e913
         }
 
         [TestCompiler]
