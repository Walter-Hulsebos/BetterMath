using NUnit.Framework;
using static Unity.Mathematics.math;

namespace Unity.Mathematics.Tests
{
    class TestUtils
    {

        public static void AreEqual(bool a, bool b)
        {
            Assert.AreEqual(a, b);
        }

        public static void AreEqual(int a, int b)
        {
            Assert.AreEqual(a, b);
        }

        public static void AreEqual(uint a, uint b)
        {
            Assert.AreEqual(a, b);
        }

        public static void AreEqual(long a, long b)
        {
            Assert.AreEqual(a, b);
        }

        public static void AreEqual(ulong a, ulong b)
        {
            Assert.AreEqual(a, b);
        }

        public static void AreEqual(float a, float b, float delta = 0.0f)
        {
            Assert.AreEqual(a, b, delta);
        }

        public static void AreEqual(float a, float b, int maxUlp, bool signedZeroEqual)
        {
            if (signedZeroEqual && a == b)
                return;

            if(isfinite(a) && isfinite(b))
            {
                int ia = asint(a);
                int ib = asint(b);
                if ((ia ^ ib) < 0)
                    Assert.AreEqual(true, false);
                int ulps = abs(ia - ib);
                Assert.AreEqual(true, ulps <= maxUlp);
            }
            else
            {
                if (a != b && (!isnan(a) || !isnan(b)))
                    Assert.AreEqual(true, false);
            }
        }

        public static void AreEqual(double a, double b, double delta = 0.0)
        {
            Assert.AreEqual(a, b, delta);
        }

        public static void AreEqual(double a, double b, int maxUlp, bool signedZeroEqual)
        {
            if (signedZeroEqual && a == b)
                return;

            if (isfinite(a) && isfinite(b))
            {
                long la = aslong(a);
                long lb = aslong(b);
                if ((la ^ lb) < 0)
                    Assert.AreEqual(true, false);
                long ulps = abs(la - lb);
                Assert.AreEqual(true, ulps <= maxUlp);
            }
            else
            {
                if (a != b && (!isnan(a) || !isnan(b)))
                    Assert.AreEqual(true, false);
            }
        }


        // bool
        public static void AreEqual(bool2 a, bool2 b)
        {
            AreEqual(a.x, b.x);
            AreEqual(a.y, b.y);
        }

        public static void AreEqual(bool3 a, bool3 b)
        {
            AreEqual(a.x, b.x);
            AreEqual(a.y, b.y);
            AreEqual(a.z, b.z);
        }

        public static void AreEqual(bool4 a, bool4 b)
        {
            AreEqual(a.x, b.x);
            AreEqual(a.y, b.y);
            AreEqual(a.z, b.z);
            AreEqual(a.w, b.w);
        }


        public static void AreEqual(bool2x2 a, bool2x2 b)
        {
            AreEqual(a.c0, b.c0);
            AreEqual(a.c1, b.c1);
        }

        public static void AreEqual(bool3x2 a, bool3x2 b)
        {
            AreEqual(a.c0, b.c0);
            AreEqual(a.c1, b.c1);
        }

        public static void AreEqual(bool4x2 a, bool4x2 b)
        {
            AreEqual(a.c0, b.c0);
            AreEqual(a.c1, b.c1);
        }


        public static void AreEqual(bool2x3 a, bool2x3 b)
        {
            AreEqual(a.c0, b.c0);
            AreEqual(a.c1, b.c1);
            AreEqual(a.c2, b.c2);
        }

        public static void AreEqual(bool3x3 a, bool3x3 b)
        {
            AreEqual(a.c0, b.c0);
            AreEqual(a.c1, b.c1);
            AreEqual(a.c2, b.c2);
        }

        public static void AreEqual(bool4x3 a, bool4x3 b)
        {
            AreEqual(a.c0, b.c0);
            AreEqual(a.c1, b.c1);
            AreEqual(a.c2, b.c2);
        }


        public static void AreEqual(bool2x4 a, bool2x4 b)
        {
            AreEqual(a.c0, b.c0);
            AreEqual(a.c1, b.c1);
            AreEqual(a.c2, b.c2);
            AreEqual(a.c3, b.c3);
        }

        public static void AreEqual(bool3x4 a, bool3x4 b)
        {
            AreEqual(a.c0, b.c0);
            AreEqual(a.c1, b.c1);
            AreEqual(a.c2, b.c2);
            AreEqual(a.c3, b.c3);
        }

        public static void AreEqual(bool4x4 a, bool4x4 b)
        {
            AreEqual(a.c0, b.c0);
            AreEqual(a.c1, b.c1);
            AreEqual(a.c2, b.c2);
            AreEqual(a.c3, b.c3);
        }

        // int
        public static void AreEqual(int2 a, int2 b)
        {
            AreEqual(a.x, b.x);
            AreEqual(a.y, b.y);
        }

        public static void AreEqual(int3 a, int3 b)
        {
            AreEqual(a.x, b.x);
            AreEqual(a.y, b.y);
            AreEqual(a.z, b.z);
        }

        public static void AreEqual(int4 a, int4 b)
        {
            AreEqual(a.x, b.x);
            AreEqual(a.y, b.y);
            AreEqual(a.z, b.z);
            AreEqual(a.w, b.w);
        }


        public static void AreEqual(int2x2 a, int2x2 b)
        {
            AreEqual(a.c0, b.c0);
            AreEqual(a.c1, b.c1);
        }

        public static void AreEqual(int3x2 a, int3x2 b)
        {
            AreEqual(a.c0, b.c0);
            AreEqual(a.c1, b.c1);
        }

        public static void AreEqual(int4x2 a, int4x2 b)
        {
            AreEqual(a.c0, b.c0);
            AreEqual(a.c1, b.c1);
        }


        public static void AreEqual(int2x3 a, int2x3 b)
        {
            AreEqual(a.c0, b.c0);
            AreEqual(a.c1, b.c1);
            AreEqual(a.c2, b.c2);
        }

        public static void AreEqual(int3x3 a, int3x3 b)
        {
            AreEqual(a.c0, b.c0);
            AreEqual(a.c1, b.c1);
            AreEqual(a.c2, b.c2);
        }

        public static void AreEqual(int4x3 a, int4x3 b)
        {
            AreEqual(a.c0, b.c0);
            AreEqual(a.c1, b.c1);
            AreEqual(a.c2, b.c2);
        }



        public static void AreEqual(int2x4 a, int2x4 b)
        {
            AreEqual(a.c0, b.c0);
            AreEqual(a.c1, b.c1);
            AreEqual(a.c2, b.c2);
            AreEqual(a.c3, b.c3);
        }

        public static void AreEqual(int3x4 a, int3x4 b)
        {
            AreEqual(a.c0, b.c0);
            AreEqual(a.c1, b.c1);
            AreEqual(a.c2, b.c2);
            AreEqual(a.c3, b.c3);
        }

        public static void AreEqual(int4x4 a, int4x4 b)
        {
            AreEqual(a.c0, b.c0);
            AreEqual(a.c1, b.c1);
            AreEqual(a.c2, b.c2);
            AreEqual(a.c3, b.c3);
        }


        // uint
        public static void AreEqual(uint2 a, uint2 b)
        {
            AreEqual(a.x, b.x);
            AreEqual(a.y, b.y);
        }

        public static void AreEqual(uint3 a, uint3 b)
        {
            AreEqual(a.x, b.x);
            AreEqual(a.y, b.y);
            AreEqual(a.z, b.z);
        }

        public static void AreEqual(uint4 a, uint4 b)
        {
            AreEqual(a.x, b.x);
            AreEqual(a.y, b.y);
            AreEqual(a.z, b.z);
            AreEqual(a.w, b.w);
        }


        public static void AreEqual(uint2x2 a, uint2x2 b)
        {
            AreEqual(a.c0, b.c0);
            AreEqual(a.c1, b.c1);
        }

        public static void AreEqual(uint3x2 a, uint3x2 b)
        {
            AreEqual(a.c0, b.c0);
            AreEqual(a.c1, b.c1);
        }

        public static void AreEqual(uint4x2 a, uint4x2 b)
        {
            AreEqual(a.c0, b.c0);
            AreEqual(a.c1, b.c1);
        }


        public static void AreEqual(uint2x3 a, uint2x3 b)
        {
            AreEqual(a.c0, b.c0);
            AreEqual(a.c1, b.c1);
            AreEqual(a.c2, b.c2);
        }

        public static void AreEqual(uint3x3 a, uint3x3 b)
        {
            AreEqual(a.c0, b.c0);
            AreEqual(a.c1, b.c1);
            AreEqual(a.c2, b.c2);
        }

        public static void AreEqual(uint4x3 a, uint4x3 b)
        {
            AreEqual(a.c0, b.c0);
            AreEqual(a.c1, b.c1);
            AreEqual(a.c2, b.c2);
        }


        public static void AreEqual(uint2x4 a, uint2x4 b)
        {
            AreEqual(a.c0, b.c0);
            AreEqual(a.c1, b.c1);
            AreEqual(a.c2, b.c2);
            AreEqual(a.c3, b.c3);
        }

        public static void AreEqual(uint3x4 a, uint3x4 b)
        {
            AreEqual(a.c0, b.c0);
            AreEqual(a.c1, b.c1);
            AreEqual(a.c2, b.c2);
            AreEqual(a.c3, b.c3);
        }

        public static void AreEqual(uint4x4 a, uint4x4 b)
        {
            AreEqual(a.c0, b.c0);
            AreEqual(a.c1, b.c1);
            AreEqual(a.c2, b.c2);
            AreEqual(a.c3, b.c3);
        }

        // float
        public static void AreEqual(float2 a, float2 b, float delta = 0.0f)
        {
            AreEqual(a.x, b.x, delta);
            AreEqual(a.y, b.y, delta);
        }

        public static void AreEqual(float2 a, float2 b, int maxUlp, bool signedZeroEqual)
        {
            AreEqual(a.x, b.x, maxUlp, signedZeroEqual);
            AreEqual(a.y, b.y, maxUlp, signedZeroEqual);
        }

        public static void AreEqual(float3 a, float3 b, float delta = 0.0f)
        {
            AreEqual(a.x, b.x, delta);
            AreEqual(a.y, b.y, delta);
            AreEqual(a.z, b.z, delta);
        }

        public static void AreEqual(float3 a, float3 b, int maxUlp, bool signedZeroEqual)
        {
            AreEqual(a.x, b.x, maxUlp, signedZeroEqual);
            AreEqual(a.y, b.y, maxUlp, signedZeroEqual);
            AreEqual(a.z, b.z, maxUlp, signedZeroEqual);
        }

        public static void AreEqual(float4 a, float4 b, float delta = 0.0f)
        {
            AreEqual(a.x, b.x, delta);
            AreEqual(a.y, b.y, delta);
            AreEqual(a.z, b.z, delta);
            AreEqual(a.w, b.w, delta);
        }

        public static void AreEqual(float4 a, float4 b, int maxUlp, bool signedZeroEqual)
        {
            AreEqual(a.x, b.x, maxUlp, signedZeroEqual);
            AreEqual(a.y, b.y, maxUlp, signedZeroEqual);
            AreEqual(a.z, b.z, maxUlp, signedZeroEqual);
            AreEqual(a.w, b.w, maxUlp, signedZeroEqual);
        }


        public static void AreEqual(float2x2 a, float2x2 b, float delta = 0.0f)
        {
            AreEqual(a.c0, b.c0, delta);
            AreEqual(a.c1, b.c1, delta);
        }

        public static void AreEqual(float2x2 a, float2x2 b, int maxUlp, bool signedZeroEqual)
        {
            AreEqual(a.c0, b.c0, maxUlp, signedZeroEqual);
            AreEqual(a.c1, b.c1, maxUlp, signedZeroEqual);
        }

        public static void AreEqual(float3x2 a, float3x2 b, float delta = 0.0f)
        {
            AreEqual(a.c0, b.c0, delta);
            AreEqual(a.c1, b.c1, delta);
        }

        public static void AreEqual(float3x2 a, float3x2 b, int maxUlp, bool signedZeroEqual)
        {
            AreEqual(a.c0, b.c0, maxUlp, signedZeroEqual);
            AreEqual(a.c1, b.c1, maxUlp, signedZeroEqual);
        }

        public static void AreEqual(float4x2 a, float4x2 b, float delta = 0.0f)
        {
            AreEqual(a.c0, b.c0, delta);
            AreEqual(a.c1, b.c1, delta);
        }

        public static void AreEqual(float4x2 a, float4x2 b, int maxUlp, bool signedZeroEqual)
        {
            AreEqual(a.c0, b.c0, maxUlp, signedZeroEqual);
            AreEqual(a.c1, b.c1, maxUlp, signedZeroEqual);
        }


        public static void AreEqual(float2x3 a, float2x3 b, float delta = 0.0f)
        {
            AreEqual(a.c0, b.c0, delta);
            AreEqual(a.c1, b.c1, delta);
            AreEqual(a.c2, b.c2, delta);
        }

        public static void AreEqual(float2x3 a, float2x3 b, int maxUlp, bool signedZeroEqual)
        {
            AreEqual(a.c0, b.c0, maxUlp, signedZeroEqual);
            AreEqual(a.c1, b.c1, maxUlp, signedZeroEqual);
            AreEqual(a.c2, b.c2, maxUlp, signedZeroEqual);
        }

        public static void AreEqual(float3x3 a, float3x3 b, float delta = 0.0f)
        {
            AreEqual(a.c0, b.c0, delta);
            AreEqual(a.c1, b.c1, delta);
            AreEqual(a.c2, b.c2, delta);
        }

        public static void AreEqual(float3x3 a, float3x3 b, int maxUlp, bool signedZeroEqual)
        {
            AreEqual(a.c0, b.c0, maxUlp, signedZeroEqual);
            AreEqual(a.c1, b.c1, maxUlp, signedZeroEqual);
            AreEqual(a.c2, b.c2, maxUlp, signedZeroEqual);
        }

        public static void AreEqual(float4x3 a, float4x3 b, float delta = 0.0f)
        {
            AreEqual(a.c0, b.c0, delta);
            AreEqual(a.c1, b.c1, delta);
            AreEqual(a.c2, b.c2, delta);
        }

        public static void AreEqual(float4x3 a, float4x3 b, int maxUlp, bool signedZeroEqual)
        {
            AreEqual(a.c0, b.c0, maxUlp, signedZeroEqual);
            AreEqual(a.c1, b.c1, maxUlp, signedZeroEqual);
            AreEqual(a.c2, b.c2, maxUlp, signedZeroEqual);
        }


        public static void AreEqual(float2x4 a, float2x4 b, float delta = 0.0f)
        {
            AreEqual(a.c0, b.c0, delta);
            AreEqual(a.c1, b.c1, delta);
            AreEqual(a.c2, b.c2, delta);
            AreEqual(a.c3, b.c3, delta);
        }

        public static void AreEqual(float2x4 a, float2x4 b, int maxUlp, bool signedZeroEqual)
        {
            AreEqual(a.c0, b.c0, maxUlp, signedZeroEqual);
            AreEqual(a.c1, b.c1, maxUlp, signedZeroEqual);
            AreEqual(a.c2, b.c2, maxUlp, signedZeroEqual);
            AreEqual(a.c3, b.c3, maxUlp, signedZeroEqual);
        }

        public static void AreEqual(float3x4 a, float3x4 b, float delta = 0.0f)
        {
            AreEqual(a.c0, b.c0, delta);
            AreEqual(a.c1, b.c1, delta);
            AreEqual(a.c2, b.c2, delta);
            AreEqual(a.c3, b.c3, delta);
        }

        public static void AreEqual(float3x4 a, float3x4 b, int maxUlp, bool signedZeroEqual)
        {
            AreEqual(a.c0, b.c0, maxUlp, signedZeroEqual);
            AreEqual(a.c1, b.c1, maxUlp, signedZeroEqual);
            AreEqual(a.c2, b.c2, maxUlp, signedZeroEqual);
            AreEqual(a.c3, b.c3, maxUlp, signedZeroEqual);
        }

        public static void AreEqual(float4x4 a, float4x4 b, float delta = 0.0f)
        {
            AreEqual(a.c0, b.c0, delta);
            AreEqual(a.c1, b.c1, delta);
            AreEqual(a.c2, b.c2, delta);
            AreEqual(a.c3, b.c3, delta);
        }

        public static void AreEqual(float4x4 a, float4x4 b, int maxUlp, bool signedZeroEqual)
        {
            AreEqual(a.c0, b.c0, maxUlp, signedZeroEqual);
            AreEqual(a.c1, b.c1, maxUlp, signedZeroEqual);
            AreEqual(a.c2, b.c2, maxUlp, signedZeroEqual);
            AreEqual(a.c3, b.c3, maxUlp, signedZeroEqual);
        }

        // double
        public static void AreEqual(double2 a, double2 b, double delta = 0.0)
        {
            AreEqual(a.x, b.x, delta);
            AreEqual(a.y, b.y, delta);
        }

        public static void AreEqual(double2 a, double2 b, int maxUlp, bool signedZeroEqual)
        {
            AreEqual(a.x, b.x, maxUlp, signedZeroEqual);
            AreEqual(a.y, b.y, maxUlp, signedZeroEqual);
        }

        public static void AreEqual(double3 a, double3 b, double delta = 0.0)
        {
            AreEqual(a.x, b.x, delta);
            AreEqual(a.y, b.y, delta);
            AreEqual(a.z, b.z, delta);
        }

        public static void AreEqual(double3 a, double3 b, int maxUlp, bool signedZeroEqual)
        {
            AreEqual(a.x, b.x, maxUlp, signedZeroEqual);
            AreEqual(a.y, b.y, maxUlp, signedZeroEqual);
            AreEqual(a.z, b.z, maxUlp, signedZeroEqual);
        }

        public static void AreEqual(double4 a, double4 b, double delta = 0.0)
        {
            AreEqual(a.x, b.x, delta);
            AreEqual(a.y, b.y, delta);
            AreEqual(a.z, b.z, delta);
            AreEqual(a.w, b.w, delta);
        }

        public static void AreEqual(double4 a, double4 b, int maxUlp, bool signedZeroEqual)
        {
            AreEqual(a.x, b.x, maxUlp, signedZeroEqual);
            AreEqual(a.y, b.y, maxUlp, signedZeroEqual);
            AreEqual(a.z, b.z, maxUlp, signedZeroEqual);
            AreEqual(a.w, b.w, maxUlp, signedZeroEqual);
        }


        public static void AreEqual(double2x2 a, double2x2 b, double delta = 0.0)
        {
            AreEqual(a.c0, b.c0, delta);
            AreEqual(a.c1, b.c1, delta);
        }

        public static void AreEqual(double2x2 a, double2x2 b, int maxUlp, bool signedZeroEqual)
        {
            AreEqual(a.c0, b.c0, maxUlp, signedZeroEqual);
            AreEqual(a.c1, b.c1, maxUlp, signedZeroEqual);
        }

        public static void AreEqual(double3x2 a, double3x2 b, double delta = 0.0)
        {
            AreEqual(a.c0, b.c0, delta);
            AreEqual(a.c1, b.c1, delta);
        }

        public static void AreEqual(double3x2 a, double3x2 b, int maxUlp, bool signedZeroEqual)
        {
            AreEqual(a.c0, b.c0, maxUlp, signedZeroEqual);
            AreEqual(a.c1, b.c1, maxUlp, signedZeroEqual);
        }

        public static void AreEqual(double4x2 a, double4x2 b, double delta = 0.0)
        {
            AreEqual(a.c0, b.c0, delta);
            AreEqual(a.c1, b.c1, delta);
        }

        public static void AreEqual(double4x2 a, double4x2 b, int maxUlp, bool signedZeroEqual)
        {
            AreEqual(a.c0, b.c0, maxUlp, signedZeroEqual);
            AreEqual(a.c1, b.c1, maxUlp, signedZeroEqual);
        }

        public static void AreEqual(double2x3 a, double2x3 b, double delta = 0.0)
        {
            AreEqual(a.c0, b.c0, delta);
            AreEqual(a.c1, b.c1, delta);
            AreEqual(a.c2, b.c2, delta);
        }

        public static void AreEqual(double2x3 a, double2x3 b, int maxUlp, bool signedZeroEqual)
        {
            AreEqual(a.c0, b.c0, maxUlp, signedZeroEqual);
            AreEqual(a.c1, b.c1, maxUlp, signedZeroEqual);
            AreEqual(a.c2, b.c2, maxUlp, signedZeroEqual);
        }

        public static void AreEqual(double3x3 a, double3x3 b, double delta = 0.0)
        {
            AreEqual(a.c0, b.c0, delta);
            AreEqual(a.c1, b.c1, delta);
            AreEqual(a.c2, b.c2, delta);
        }

        public static void AreEqual(double3x3 a, double3x3 b, int maxUlp, bool signedZeroEqual)
        {
            AreEqual(a.c0, b.c0, maxUlp, signedZeroEqual);
            AreEqual(a.c1, b.c1, maxUlp, signedZeroEqual);
            AreEqual(a.c2, b.c2, maxUlp, signedZeroEqual);
        }

        public static void AreEqual(double4x3 a, double4x3 b, double delta = 0.0)
        {
            AreEqual(a.c0, b.c0, delta);
            AreEqual(a.c1, b.c1, delta);
            AreEqual(a.c2, b.c2, delta);
        }

        public static void AreEqual(double4x3 a, double4x3 b, int maxUlp, bool signedZeroEqual)
        {
            AreEqual(a.c0, b.c0, maxUlp, signedZeroEqual);
            AreEqual(a.c1, b.c1, maxUlp, signedZeroEqual);
            AreEqual(a.c2, b.c2, maxUlp, signedZeroEqual);
        }


        public static void AreEqual(double2x4 a, double2x4 b, double delta = 0.0)
        {
            AreEqual(a.c0, b.c0, delta);
            AreEqual(a.c1, b.c1, delta);
            AreEqual(a.c2, b.c2, delta);
            AreEqual(a.c3, b.c3, delta);
        }

        public static void AreEqual(double2x4 a, double2x4 b, int maxUlp, bool signedZeroEqual)
        {
            AreEqual(a.c0, b.c0, maxUlp, signedZeroEqual);
            AreEqual(a.c1, b.c1, maxUlp, signedZeroEqual);
            AreEqual(a.c2, b.c2, maxUlp, signedZeroEqual);
            AreEqual(a.c3, b.c3, maxUlp, signedZeroEqual);
        }

        public static void AreEqual(double3x4 a, double3x4 b, double delta = 0.0)
        {
            AreEqual(a.c0, b.c0, delta);
            AreEqual(a.c1, b.c1, delta);
            AreEqual(a.c2, b.c2, delta);
            AreEqual(a.c3, b.c3, delta);
        }

        public static void AreEqual(double3x4 a, double3x4 b, int maxUlp, bool signedZeroEqual)
        {
            AreEqual(a.c0, b.c0, maxUlp, signedZeroEqual);
            AreEqual(a.c1, b.c1, maxUlp, signedZeroEqual);
            AreEqual(a.c2, b.c2, maxUlp, signedZeroEqual);
            AreEqual(a.c3, b.c3, maxUlp, signedZeroEqual);
        }

        public static void AreEqual(double4x4 a, double4x4 b, double delta = 0.0)
        {
            AreEqual(a.c0, b.c0, delta);
            AreEqual(a.c1, b.c1, delta);
            AreEqual(a.c2, b.c2, delta);
            AreEqual(a.c3, b.c3, delta);
        }

        public static void AreEqual(double4x4 a, double4x4 b, int maxUlp, bool signedZeroEqual)
        {
            AreEqual(a.c0, b.c0, maxUlp, signedZeroEqual);
            AreEqual(a.c1, b.c1, maxUlp, signedZeroEqual);
            AreEqual(a.c2, b.c2, maxUlp, signedZeroEqual);
            AreEqual(a.c3, b.c3, maxUlp, signedZeroEqual);
        }

        public static void AreEqual(quaternion a, quaternion b, float delta = 0.0f)
        {
            AreEqual(a.value, b.value, delta);
        }

        public static void AreEqual(RigidTransform a, RigidTransform b, float delta = 0.0f)
        {
            AreEqual(a.rot, b.rot, delta);
            AreEqual(a.pos, b.pos, delta);
        }

<<<<<<< HEAD
        public static void IsTrue(bool condition)
        {
            AreEqual(true, condition);
        }

        public static void IsFalse(bool condition)
        {
            AreEqual(false, condition);
=======
        public static float UnsignedFloatQNaN()
        {
            return asfloat(0x7fc0_0000u);
        }

        public static double UnsignedDoubleQNaN()
        {
            return asdouble(0x7ff8_0000_0000_0000ul);
        }

        public static float SignedFloatQNaN()
        {
            return asfloat(0xffc0_0000u);
        }

        public static double SignedDoubleQNaN()
        {
            return asdouble(0xfff8_0000_0000_0000ul);
>>>>>>> b994abbb
        }
    }
}<|MERGE_RESOLUTION|>--- conflicted
+++ resolved
@@ -704,7 +704,6 @@
             AreEqual(a.pos, b.pos, delta);
         }
 
-<<<<<<< HEAD
         public static void IsTrue(bool condition)
         {
             AreEqual(true, condition);
@@ -713,7 +712,8 @@
         public static void IsFalse(bool condition)
         {
             AreEqual(false, condition);
-=======
+        }
+
         public static float UnsignedFloatQNaN()
         {
             return asfloat(0x7fc0_0000u);
@@ -732,7 +732,6 @@
         public static double SignedDoubleQNaN()
         {
             return asdouble(0xfff8_0000_0000_0000ul);
->>>>>>> b994abbb
         }
     }
 }