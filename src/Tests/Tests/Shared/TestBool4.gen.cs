--- conflicted
+++ resolved
@@ -58,27 +58,6 @@
         [TestCompiler]
         public static void bool4_operator_equal_wide_wide()
         {
-<<<<<<< HEAD
-            bool4 a0 = bool4(true, false, false, false);
-            bool4 b0 = bool4(false, true, true, false);
-            bool4 r0 = bool4(false, false, false, true);
-            TestUtils.AreEqual(a0 == b0, r0);
-
-            bool4 a1 = bool4(false, true, false, false);
-            bool4 b1 = bool4(true, false, false, false);
-            bool4 r1 = bool4(false, false, true, true);
-            TestUtils.AreEqual(a1 == b1, r1);
-
-            bool4 a2 = bool4(true, true, true, true);
-            bool4 b2 = bool4(false, false, true, false);
-            bool4 r2 = bool4(false, false, true, false);
-            TestUtils.AreEqual(a2 == b2, r2);
-
-            bool4 a3 = bool4(true, false, false, true);
-            bool4 b3 = bool4(true, false, false, true);
-            bool4 r3 = bool4(true, true, true, true);
-            TestUtils.AreEqual(a3 == b3, r3);
-=======
             bool4 a0 = bool4(true, false, true, false);
             bool4 b0 = bool4(true, false, false, false);
             bool4 r0 = bool4(true, true, false, true);
@@ -98,33 +77,11 @@
             bool4 b3 = bool4(true, false, false, false);
             bool4 r3 = bool4(true, false, true, false);
             TestUtils.AreEqual(r3, a3 == b3);
->>>>>>> 3082e913
         }
 
         [TestCompiler]
         public static void bool4_operator_equal_wide_scalar()
         {
-<<<<<<< HEAD
-            bool4 a0 = bool4(true, true, false, true);
-            bool b0 = (true);
-            bool4 r0 = bool4(true, true, false, true);
-            TestUtils.AreEqual(a0 == b0, r0);
-
-            bool4 a1 = bool4(true, false, true, true);
-            bool b1 = (true);
-            bool4 r1 = bool4(true, false, true, true);
-            TestUtils.AreEqual(a1 == b1, r1);
-
-            bool4 a2 = bool4(false, false, true, true);
-            bool b2 = (false);
-            bool4 r2 = bool4(true, true, false, false);
-            TestUtils.AreEqual(a2 == b2, r2);
-
-            bool4 a3 = bool4(false, true, true, true);
-            bool b3 = (true);
-            bool4 r3 = bool4(false, true, true, true);
-            TestUtils.AreEqual(a3 == b3, r3);
-=======
             bool4 a0 = bool4(false, true, false, false);
             bool b0 = (true);
             bool4 r0 = bool4(false, true, false, false);
@@ -144,33 +101,11 @@
             bool b3 = (true);
             bool4 r3 = bool4(false, false, false, false);
             TestUtils.AreEqual(r3, a3 == b3);
->>>>>>> 3082e913
         }
 
         [TestCompiler]
         public static void bool4_operator_equal_scalar_wide()
         {
-<<<<<<< HEAD
-            bool a0 = (true);
-            bool4 b0 = bool4(false, true, false, false);
-            bool4 r0 = bool4(false, true, false, false);
-            TestUtils.AreEqual(a0 == b0, r0);
-
-            bool a1 = (true);
-            bool4 b1 = bool4(true, false, true, false);
-            bool4 r1 = bool4(true, false, true, false);
-            TestUtils.AreEqual(a1 == b1, r1);
-
-            bool a2 = (true);
-            bool4 b2 = bool4(true, false, false, false);
-            bool4 r2 = bool4(true, false, false, false);
-            TestUtils.AreEqual(a2 == b2, r2);
-
-            bool a3 = (true);
-            bool4 b3 = bool4(false, false, true, false);
-            bool4 r3 = bool4(false, false, true, false);
-            TestUtils.AreEqual(a3 == b3, r3);
-=======
             bool a0 = (false);
             bool4 b0 = bool4(true, false, true, false);
             bool4 r0 = bool4(false, true, false, true);
@@ -190,33 +125,12 @@
             bool4 b3 = bool4(true, true, true, false);
             bool4 r3 = bool4(false, false, false, true);
             TestUtils.AreEqual(r3, a3 == b3);
->>>>>>> 3082e913
         }
 
         [TestCompiler]
         public static void bool4_operator_not_equal_wide_wide()
         {
             bool4 a0 = bool4(true, true, true, false);
-<<<<<<< HEAD
-            bool4 b0 = bool4(false, false, true, true);
-            bool4 r0 = bool4(true, true, false, true);
-            TestUtils.AreEqual(a0 != b0, r0);
-
-            bool4 a1 = bool4(false, true, true, false);
-            bool4 b1 = bool4(false, false, true, true);
-            bool4 r1 = bool4(false, true, false, true);
-            TestUtils.AreEqual(a1 != b1, r1);
-
-            bool4 a2 = bool4(false, true, false, false);
-            bool4 b2 = bool4(true, false, true, true);
-            bool4 r2 = bool4(true, true, true, true);
-            TestUtils.AreEqual(a2 != b2, r2);
-
-            bool4 a3 = bool4(false, true, true, true);
-            bool4 b3 = bool4(false, true, false, true);
-            bool4 r3 = bool4(false, false, true, false);
-            TestUtils.AreEqual(a3 != b3, r3);
-=======
             bool4 b0 = bool4(true, false, false, false);
             bool4 r0 = bool4(false, true, true, false);
             TestUtils.AreEqual(r0, a0 != b0);
@@ -235,33 +149,11 @@
             bool4 b3 = bool4(false, false, true, true);
             bool4 r3 = bool4(true, true, false, false);
             TestUtils.AreEqual(r3, a3 != b3);
->>>>>>> 3082e913
         }
 
         [TestCompiler]
         public static void bool4_operator_not_equal_wide_scalar()
         {
-<<<<<<< HEAD
-            bool4 a0 = bool4(false, true, false, false);
-            bool b0 = (false);
-            bool4 r0 = bool4(false, true, false, false);
-            TestUtils.AreEqual(a0 != b0, r0);
-
-            bool4 a1 = bool4(false, true, false, true);
-            bool b1 = (false);
-            bool4 r1 = bool4(false, true, false, true);
-            TestUtils.AreEqual(a1 != b1, r1);
-
-            bool4 a2 = bool4(false, true, true, false);
-            bool b2 = (false);
-            bool4 r2 = bool4(false, true, true, false);
-            TestUtils.AreEqual(a2 != b2, r2);
-
-            bool4 a3 = bool4(true, true, true, true);
-            bool b3 = (false);
-            bool4 r3 = bool4(true, true, true, true);
-            TestUtils.AreEqual(a3 != b3, r3);
-=======
             bool4 a0 = bool4(false, true, false, true);
             bool b0 = (false);
             bool4 r0 = bool4(false, true, false, true);
@@ -281,33 +173,12 @@
             bool b3 = (false);
             bool4 r3 = bool4(false, false, false, true);
             TestUtils.AreEqual(r3, a3 != b3);
->>>>>>> 3082e913
         }
 
         [TestCompiler]
         public static void bool4_operator_not_equal_scalar_wide()
         {
             bool a0 = (true);
-<<<<<<< HEAD
-            bool4 b0 = bool4(true, false, false, false);
-            bool4 r0 = bool4(false, true, true, true);
-            TestUtils.AreEqual(a0 != b0, r0);
-
-            bool a1 = (false);
-            bool4 b1 = bool4(false, false, true, false);
-            bool4 r1 = bool4(false, false, true, false);
-            TestUtils.AreEqual(a1 != b1, r1);
-
-            bool a2 = (false);
-            bool4 b2 = bool4(true, false, false, false);
-            bool4 r2 = bool4(true, false, false, false);
-            TestUtils.AreEqual(a2 != b2, r2);
-
-            bool a3 = (false);
-            bool4 b3 = bool4(true, false, false, true);
-            bool4 r3 = bool4(true, false, false, true);
-            TestUtils.AreEqual(a3 != b3, r3);
-=======
             bool4 b0 = bool4(false, false, true, false);
             bool4 r0 = bool4(true, true, false, true);
             TestUtils.AreEqual(r0, a0 != b0);
@@ -326,33 +197,11 @@
             bool4 b3 = bool4(false, false, true, false);
             bool4 r3 = bool4(true, true, false, true);
             TestUtils.AreEqual(r3, a3 != b3);
->>>>>>> 3082e913
         }
 
         [TestCompiler]
         public static void bool4_operator_bitwise_and_wide_wide()
         {
-<<<<<<< HEAD
-            bool4 a0 = bool4(true, true, false, true);
-            bool4 b0 = bool4(false, true, false, true);
-            bool4 r0 = bool4(false, true, false, true);
-            TestUtils.AreEqual(a0 & b0, r0);
-
-            bool4 a1 = bool4(false, false, true, true);
-            bool4 b1 = bool4(true, false, false, false);
-            bool4 r1 = bool4(false, false, false, false);
-            TestUtils.AreEqual(a1 & b1, r1);
-
-            bool4 a2 = bool4(false, false, false, true);
-            bool4 b2 = bool4(true, false, true, false);
-            bool4 r2 = bool4(false, false, false, false);
-            TestUtils.AreEqual(a2 & b2, r2);
-
-            bool4 a3 = bool4(false, false, true, true);
-            bool4 b3 = bool4(true, true, true, false);
-            bool4 r3 = bool4(false, false, true, false);
-            TestUtils.AreEqual(a3 & b3, r3);
-=======
             bool4 a0 = bool4(false, false, true, true);
             bool4 b0 = bool4(false, false, true, false);
             bool4 r0 = bool4(false, false, true, false);
@@ -372,42 +221,21 @@
             bool4 b3 = bool4(false, false, true, false);
             bool4 r3 = bool4(false, false, false, false);
             TestUtils.AreEqual(r3, a3 & b3);
->>>>>>> 3082e913
         }
 
         [TestCompiler]
         public static void bool4_operator_bitwise_and_wide_scalar()
         {
-<<<<<<< HEAD
-            bool4 a0 = bool4(true, true, false, false);
-            bool b0 = (true);
-            bool4 r0 = bool4(true, true, false, false);
-            TestUtils.AreEqual(a0 & b0, r0);
-
-            bool4 a1 = bool4(true, false, true, true);
-=======
             bool4 a0 = bool4(true, false, false, true);
             bool b0 = (true);
             bool4 r0 = bool4(true, false, false, true);
             TestUtils.AreEqual(r0, a0 & b0);
 
             bool4 a1 = bool4(true, false, false, false);
->>>>>>> 3082e913
             bool b1 = (false);
             bool4 r1 = bool4(false, false, false, false);
             TestUtils.AreEqual(r1, a1 & b1);
 
-<<<<<<< HEAD
-            bool4 a2 = bool4(true, false, false, true);
-            bool b2 = (false);
-            bool4 r2 = bool4(false, false, false, false);
-            TestUtils.AreEqual(a2 & b2, r2);
-
-            bool4 a3 = bool4(true, true, true, true);
-            bool b3 = (true);
-            bool4 r3 = bool4(true, true, true, true);
-            TestUtils.AreEqual(a3 & b3, r3);
-=======
             bool4 a2 = bool4(false, true, true, false);
             bool b2 = (true);
             bool4 r2 = bool4(false, true, true, false);
@@ -417,26 +245,11 @@
             bool b3 = (true);
             bool4 r3 = bool4(false, true, true, false);
             TestUtils.AreEqual(r3, a3 & b3);
->>>>>>> 3082e913
         }
 
         [TestCompiler]
         public static void bool4_operator_bitwise_and_scalar_wide()
         {
-<<<<<<< HEAD
-            bool a0 = (true);
-            bool4 b0 = bool4(false, true, true, false);
-            bool4 r0 = bool4(false, true, true, false);
-            TestUtils.AreEqual(a0 & b0, r0);
-
-            bool a1 = (false);
-            bool4 b1 = bool4(true, false, true, false);
-            bool4 r1 = bool4(false, false, false, false);
-            TestUtils.AreEqual(a1 & b1, r1);
-
-            bool a2 = (false);
-            bool4 b2 = bool4(false, false, false, false);
-=======
             bool a0 = (false);
             bool4 b0 = bool4(false, false, true, true);
             bool4 r0 = bool4(false, false, false, false);
@@ -449,42 +262,18 @@
 
             bool a2 = (false);
             bool4 b2 = bool4(true, false, false, false);
->>>>>>> 3082e913
             bool4 r2 = bool4(false, false, false, false);
             TestUtils.AreEqual(r2, a2 & b2);
 
-<<<<<<< HEAD
-            bool a3 = (false);
-            bool4 b3 = bool4(true, false, true, false);
-            bool4 r3 = bool4(false, false, false, false);
-            TestUtils.AreEqual(a3 & b3, r3);
-=======
             bool a3 = (true);
             bool4 b3 = bool4(true, true, true, false);
             bool4 r3 = bool4(true, true, true, false);
             TestUtils.AreEqual(r3, a3 & b3);
->>>>>>> 3082e913
         }
 
         [TestCompiler]
         public static void bool4_operator_bitwise_or_wide_wide()
         {
-<<<<<<< HEAD
-            bool4 a0 = bool4(false, false, true, true);
-            bool4 b0 = bool4(false, true, true, true);
-            bool4 r0 = bool4(false, true, true, true);
-            TestUtils.AreEqual(a0 | b0, r0);
-
-            bool4 a1 = bool4(true, false, false, false);
-            bool4 b1 = bool4(false, false, true, true);
-            bool4 r1 = bool4(true, false, true, true);
-            TestUtils.AreEqual(a1 | b1, r1);
-
-            bool4 a2 = bool4(true, false, true, false);
-            bool4 b2 = bool4(false, false, false, true);
-            bool4 r2 = bool4(true, false, true, true);
-            TestUtils.AreEqual(a2 | b2, r2);
-=======
             bool4 a0 = bool4(true, true, true, false);
             bool4 b0 = bool4(false, false, false, false);
             bool4 r0 = bool4(true, true, true, false);
@@ -499,7 +288,6 @@
             bool4 b2 = bool4(false, true, false, false);
             bool4 r2 = bool4(false, true, true, true);
             TestUtils.AreEqual(r2, a2 | b2);
->>>>>>> 3082e913
 
             bool4 a3 = bool4(true, true, true, false);
             bool4 b3 = bool4(true, true, true, true);
@@ -510,41 +298,23 @@
         [TestCompiler]
         public static void bool4_operator_bitwise_or_wide_scalar()
         {
-<<<<<<< HEAD
-            bool4 a0 = bool4(true, false, true, false);
-            bool b0 = (false);
-            bool4 r0 = bool4(true, false, true, false);
-            TestUtils.AreEqual(a0 | b0, r0);
-
-            bool4 a1 = bool4(false, false, true, true);
-=======
             bool4 a0 = bool4(true, true, false, true);
             bool b0 = (true);
             bool4 r0 = bool4(true, true, true, true);
             TestUtils.AreEqual(r0, a0 | b0);
 
             bool4 a1 = bool4(true, true, false, true);
->>>>>>> 3082e913
             bool b1 = (true);
             bool4 r1 = bool4(true, true, true, true);
             TestUtils.AreEqual(r1, a1 | b1);
 
             bool4 a2 = bool4(false, true, false, false);
-<<<<<<< HEAD
-            bool b2 = (true);
-            bool4 r2 = bool4(true, true, true, true);
-            TestUtils.AreEqual(a2 | b2, r2);
-
-            bool4 a3 = bool4(true, false, true, true);
-            bool b3 = (true);
-=======
             bool b2 = (false);
             bool4 r2 = bool4(false, true, false, false);
             TestUtils.AreEqual(r2, a2 | b2);
 
             bool4 a3 = bool4(true, true, true, true);
             bool b3 = (false);
->>>>>>> 3082e913
             bool4 r3 = bool4(true, true, true, true);
             TestUtils.AreEqual(r3, a3 | b3);
         }
@@ -553,65 +323,29 @@
         public static void bool4_operator_bitwise_or_scalar_wide()
         {
             bool a0 = (true);
-            bool4 b0 = bool4(true, true, false, true);
+            bool4 b0 = bool4(true, true, false, false);
             bool4 r0 = bool4(true, true, true, true);
             TestUtils.AreEqual(r0, a0 | b0);
 
             bool a1 = (true);
-<<<<<<< HEAD
-            bool4 b1 = bool4(true, false, false, false);
-            bool4 r1 = bool4(true, true, true, true);
-            TestUtils.AreEqual(a1 | b1, r1);
-
-            bool a2 = (true);
-            bool4 b2 = bool4(false, true, true, false);
-=======
             bool4 b1 = bool4(true, true, false, false);
             bool4 r1 = bool4(true, true, true, true);
             TestUtils.AreEqual(r1, a1 | b1);
 
             bool a2 = (true);
             bool4 b2 = bool4(true, false, true, true);
->>>>>>> 3082e913
             bool4 r2 = bool4(true, true, true, true);
             TestUtils.AreEqual(r2, a2 | b2);
 
             bool a3 = (false);
-<<<<<<< HEAD
-            bool4 b3 = bool4(false, false, true, true);
-            bool4 r3 = bool4(false, false, true, true);
-            TestUtils.AreEqual(a3 | b3, r3);
-=======
             bool4 b3 = bool4(false, false, false, true);
             bool4 r3 = bool4(false, false, false, true);
             TestUtils.AreEqual(r3, a3 | b3);
->>>>>>> 3082e913
         }
 
         [TestCompiler]
         public static void bool4_operator_bitwise_xor_wide_wide()
         {
-<<<<<<< HEAD
-            bool4 a0 = bool4(true, true, true, true);
-            bool4 b0 = bool4(false, false, false, false);
-            bool4 r0 = bool4(true, true, true, true);
-            TestUtils.AreEqual(a0 ^ b0, r0);
-
-            bool4 a1 = bool4(false, false, true, false);
-            bool4 b1 = bool4(true, true, true, false);
-            bool4 r1 = bool4(true, true, false, false);
-            TestUtils.AreEqual(a1 ^ b1, r1);
-
-            bool4 a2 = bool4(true, true, false, false);
-            bool4 b2 = bool4(true, true, false, false);
-            bool4 r2 = bool4(false, false, false, false);
-            TestUtils.AreEqual(a2 ^ b2, r2);
-
-            bool4 a3 = bool4(true, false, false, false);
-            bool4 b3 = bool4(false, false, true, false);
-            bool4 r3 = bool4(true, false, true, false);
-            TestUtils.AreEqual(a3 ^ b3, r3);
-=======
             bool4 a0 = bool4(true, false, false, true);
             bool4 b0 = bool4(true, true, false, true);
             bool4 r0 = bool4(false, true, false, false);
@@ -631,33 +365,11 @@
             bool4 b3 = bool4(false, false, true, true);
             bool4 r3 = bool4(false, false, false, true);
             TestUtils.AreEqual(r3, a3 ^ b3);
->>>>>>> 3082e913
         }
 
         [TestCompiler]
         public static void bool4_operator_bitwise_xor_wide_scalar()
         {
-<<<<<<< HEAD
-            bool4 a0 = bool4(true, true, false, false);
-            bool b0 = (true);
-            bool4 r0 = bool4(false, false, true, true);
-            TestUtils.AreEqual(a0 ^ b0, r0);
-
-            bool4 a1 = bool4(false, true, true, true);
-            bool b1 = (true);
-            bool4 r1 = bool4(true, false, false, false);
-            TestUtils.AreEqual(a1 ^ b1, r1);
-
-            bool4 a2 = bool4(true, true, false, false);
-            bool b2 = (true);
-            bool4 r2 = bool4(false, false, true, true);
-            TestUtils.AreEqual(a2 ^ b2, r2);
-
-            bool4 a3 = bool4(true, true, false, true);
-            bool b3 = (false);
-            bool4 r3 = bool4(true, true, false, true);
-            TestUtils.AreEqual(a3 ^ b3, r3);
-=======
             bool4 a0 = bool4(false, false, true, true);
             bool b0 = (false);
             bool4 r0 = bool4(false, false, true, true);
@@ -677,33 +389,12 @@
             bool b3 = (true);
             bool4 r3 = bool4(false, false, true, false);
             TestUtils.AreEqual(r3, a3 ^ b3);
->>>>>>> 3082e913
         }
 
         [TestCompiler]
         public static void bool4_operator_bitwise_xor_scalar_wide()
         {
             bool a0 = (true);
-<<<<<<< HEAD
-            bool4 b0 = bool4(true, false, false, false);
-            bool4 r0 = bool4(false, true, true, true);
-            TestUtils.AreEqual(a0 ^ b0, r0);
-
-            bool a1 = (true);
-            bool4 b1 = bool4(true, false, true, true);
-            bool4 r1 = bool4(false, true, false, false);
-            TestUtils.AreEqual(a1 ^ b1, r1);
-
-            bool a2 = (true);
-            bool4 b2 = bool4(false, false, true, false);
-            bool4 r2 = bool4(true, true, false, true);
-            TestUtils.AreEqual(a2 ^ b2, r2);
-
-            bool a3 = (true);
-            bool4 b3 = bool4(true, true, true, true);
-            bool4 r3 = bool4(false, false, false, false);
-            TestUtils.AreEqual(a3 ^ b3, r3);
-=======
             bool4 b0 = bool4(true, false, true, true);
             bool4 r0 = bool4(false, true, false, false);
             TestUtils.AreEqual(r0, a0 ^ b0);
@@ -722,35 +413,19 @@
             bool4 b3 = bool4(true, true, false, true);
             bool4 r3 = bool4(true, true, false, true);
             TestUtils.AreEqual(r3, a3 ^ b3);
->>>>>>> 3082e913
         }
 
         [TestCompiler]
         public static void bool4_operator_logical_not()
         {
-<<<<<<< HEAD
-            bool4 a0 = bool4(true, false, true, true);
-            bool4 r0 = bool4(false, true, false, false);
-            TestUtils.AreEqual(!a0, r0);
-=======
             bool4 a0 = bool4(true, true, false, false);
             bool4 r0 = bool4(false, false, true, true);
             TestUtils.AreEqual(r0, !a0);
->>>>>>> 3082e913
 
             bool4 a1 = bool4(true, true, false, true);
             bool4 r1 = bool4(false, false, true, false);
             TestUtils.AreEqual(r1, !a1);
 
-<<<<<<< HEAD
-            bool4 a2 = bool4(true, false, true, false);
-            bool4 r2 = bool4(false, true, false, true);
-            TestUtils.AreEqual(!a2, r2);
-
-            bool4 a3 = bool4(true, false, false, true);
-            bool4 r3 = bool4(false, true, true, false);
-            TestUtils.AreEqual(!a3, r3);
-=======
             bool4 a2 = bool4(false, false, false, true);
             bool4 r2 = bool4(true, true, true, false);
             TestUtils.AreEqual(r2, !a2);
@@ -758,7 +433,6 @@
             bool4 a3 = bool4(true, false, true, true);
             bool4 r3 = bool4(false, true, false, false);
             TestUtils.AreEqual(r3, !a3);
->>>>>>> 3082e913
         }
 
 
