//------------------------------------------------------------------------------
// <auto-generated>
//     This code was generated by a tool.
//
//     Changes to this file may cause incorrect behavior and will be lost if
//     the code is regenerated.
// </auto-generated>
//------------------------------------------------------------------------------
using System;
using System.Runtime.CompilerServices;

#pragma warning disable 0660, 0661

namespace Unity.Mathematics
{
    [System.Serializable]
    public partial struct double4x3 : System.IEquatable<double4x3>, IFormattable
    {
        public double4 c0;
        public double4 c1;
        public double4 c2;

        /// <summary>double4x3 zero value.</summary>
        public static readonly double4x3 zero;

        /// <summary>Constructs a double4x3 matrix from three double4 vectors.</summary>
        [MethodImpl(MethodImplOptions.AggressiveInlining)]
<<<<<<< HEAD
        public double4x3(in double4 c0, in double4 c1, in double4 c2)
        { 
=======
        public double4x3(double4 c0, double4 c1, double4 c2)
        {
>>>>>>> 3082e913
            this.c0 = c0;
            this.c1 = c1;
            this.c2 = c2;
        }

        /// <summary>Constructs a double4x3 matrix from 12 double values given in row-major order.</summary>
        [MethodImpl(MethodImplOptions.AggressiveInlining)]
        public double4x3(double m00, double m01, double m02,
                         double m10, double m11, double m12,
                         double m20, double m21, double m22,
                         double m30, double m31, double m32)
        {
            this.c0 = new double4(m00, m10, m20, m30);
            this.c1 = new double4(m01, m11, m21, m31);
            this.c2 = new double4(m02, m12, m22, m32);
        }

        /// <summary>Constructs a double4x3 matrix from a single double value by assigning it to every component.</summary>
        [MethodImpl(MethodImplOptions.AggressiveInlining)]
        public double4x3(double v)
        {
            this.c0 = v;
            this.c1 = v;
            this.c2 = v;
        }

        /// <summary>Constructs a double4x3 matrix from a single bool value by converting it to double and assigning it to every component.</summary>
        [MethodImpl(MethodImplOptions.AggressiveInlining)]
        public double4x3(bool v)
        {
            this.c0 = math.select(new double4(0.0), new double4(1.0), v);
            this.c1 = math.select(new double4(0.0), new double4(1.0), v);
            this.c2 = math.select(new double4(0.0), new double4(1.0), v);
        }

        /// <summary>Constructs a double4x3 matrix from a bool4x3 matrix by componentwise conversion.</summary>
        [MethodImpl(MethodImplOptions.AggressiveInlining)]
        public double4x3(in bool4x3 v)
        {
            this.c0 = math.select(new double4(0.0), new double4(1.0), v.c0);
            this.c1 = math.select(new double4(0.0), new double4(1.0), v.c1);
            this.c2 = math.select(new double4(0.0), new double4(1.0), v.c2);
        }

        /// <summary>Constructs a double4x3 matrix from a single int value by converting it to double and assigning it to every component.</summary>
        [MethodImpl(MethodImplOptions.AggressiveInlining)]
        public double4x3(int v)
        {
            this.c0 = v;
            this.c1 = v;
            this.c2 = v;
        }

        /// <summary>Constructs a double4x3 matrix from a int4x3 matrix by componentwise conversion.</summary>
        [MethodImpl(MethodImplOptions.AggressiveInlining)]
        public double4x3(in int4x3 v)
        {
            this.c0 = v.c0;
            this.c1 = v.c1;
            this.c2 = v.c2;
        }

        /// <summary>Constructs a double4x3 matrix from a single uint value by converting it to double and assigning it to every component.</summary>
        [MethodImpl(MethodImplOptions.AggressiveInlining)]
        public double4x3(uint v)
        {
            this.c0 = v;
            this.c1 = v;
            this.c2 = v;
        }

        /// <summary>Constructs a double4x3 matrix from a uint4x3 matrix by componentwise conversion.</summary>
        [MethodImpl(MethodImplOptions.AggressiveInlining)]
        public double4x3(in uint4x3 v)
        {
            this.c0 = v.c0;
            this.c1 = v.c1;
            this.c2 = v.c2;
        }

        /// <summary>Constructs a double4x3 matrix from a single float value by converting it to double and assigning it to every component.</summary>
        [MethodImpl(MethodImplOptions.AggressiveInlining)]
        public double4x3(float v)
        {
            this.c0 = v;
            this.c1 = v;
            this.c2 = v;
        }

        /// <summary>Constructs a double4x3 matrix from a float4x3 matrix by componentwise conversion.</summary>
        [MethodImpl(MethodImplOptions.AggressiveInlining)]
        public double4x3(in float4x3 v)
        {
            this.c0 = v.c0;
            this.c1 = v.c1;
            this.c2 = v.c2;
        }


        /// <summary>Implicitly converts a single double value to a double4x3 matrix by assigning it to every component.</summary>
        [MethodImpl(MethodImplOptions.AggressiveInlining)]
        public static implicit operator double4x3(double v) { return new double4x3(v); }

        /// <summary>Explicitly converts a single bool value to a double4x3 matrix by converting it to double and assigning it to every component.</summary>
        [MethodImpl(MethodImplOptions.AggressiveInlining)]
        public static explicit operator double4x3(bool v) { return new double4x3(v); }

        /// <summary>Explicitly converts a bool4x3 matrix to a double4x3 matrix by componentwise conversion.</summary>
        [MethodImpl(MethodImplOptions.AggressiveInlining)]
        public static explicit operator double4x3(in bool4x3 v) { return new double4x3(v); }

        /// <summary>Implicitly converts a single int value to a double4x3 matrix by converting it to double and assigning it to every component.</summary>
        [MethodImpl(MethodImplOptions.AggressiveInlining)]
        public static implicit operator double4x3(int v) { return new double4x3(v); }

        /// <summary>Implicitly converts a int4x3 matrix to a double4x3 matrix by componentwise conversion.</summary>
        [MethodImpl(MethodImplOptions.AggressiveInlining)]
        public static implicit operator double4x3(in int4x3 v) { return new double4x3(v); }

        /// <summary>Implicitly converts a single uint value to a double4x3 matrix by converting it to double and assigning it to every component.</summary>
        [MethodImpl(MethodImplOptions.AggressiveInlining)]
        public static implicit operator double4x3(uint v) { return new double4x3(v); }

        /// <summary>Implicitly converts a uint4x3 matrix to a double4x3 matrix by componentwise conversion.</summary>
        [MethodImpl(MethodImplOptions.AggressiveInlining)]
        public static implicit operator double4x3(in uint4x3 v) { return new double4x3(v); }

        /// <summary>Implicitly converts a single float value to a double4x3 matrix by converting it to double and assigning it to every component.</summary>
        [MethodImpl(MethodImplOptions.AggressiveInlining)]
        public static implicit operator double4x3(float v) { return new double4x3(v); }

        /// <summary>Implicitly converts a float4x3 matrix to a double4x3 matrix by componentwise conversion.</summary>
        [MethodImpl(MethodImplOptions.AggressiveInlining)]
        public static implicit operator double4x3(in float4x3 v) { return new double4x3(v); }


        /// <summary>Returns the result of a componentwise multiplication operation on two double4x3 matrices.</summary>
        [MethodImpl(MethodImplOptions.AggressiveInlining)]
        public static double4x3 operator * (in double4x3 lhs, in double4x3 rhs) { return new double4x3 (lhs.c0 * rhs.c0, lhs.c1 * rhs.c1, lhs.c2 * rhs.c2); }

        /// <summary>Returns the result of a componentwise multiplication operation on a double4x3 matrix and a double value.</summary>
        [MethodImpl(MethodImplOptions.AggressiveInlining)]
        public static double4x3 operator * (in double4x3 lhs, double rhs) { return new double4x3 (lhs.c0 * rhs, lhs.c1 * rhs, lhs.c2 * rhs); }

        /// <summary>Returns the result of a componentwise multiplication operation on a double value and a double4x3 matrix.</summary>
        [MethodImpl(MethodImplOptions.AggressiveInlining)]
        public static double4x3 operator * (double lhs, in double4x3 rhs) { return new double4x3 (lhs * rhs.c0, lhs * rhs.c1, lhs * rhs.c2); }


        /// <summary>Returns the result of a componentwise addition operation on two double4x3 matrices.</summary>
        [MethodImpl(MethodImplOptions.AggressiveInlining)]
        public static double4x3 operator + (in double4x3 lhs, in double4x3 rhs) { return new double4x3 (lhs.c0 + rhs.c0, lhs.c1 + rhs.c1, lhs.c2 + rhs.c2); }

        /// <summary>Returns the result of a componentwise addition operation on a double4x3 matrix and a double value.</summary>
        [MethodImpl(MethodImplOptions.AggressiveInlining)]
        public static double4x3 operator + (in double4x3 lhs, double rhs) { return new double4x3 (lhs.c0 + rhs, lhs.c1 + rhs, lhs.c2 + rhs); }

        /// <summary>Returns the result of a componentwise addition operation on a double value and a double4x3 matrix.</summary>
        [MethodImpl(MethodImplOptions.AggressiveInlining)]
        public static double4x3 operator + (double lhs, in double4x3 rhs) { return new double4x3 (lhs + rhs.c0, lhs + rhs.c1, lhs + rhs.c2); }


        /// <summary>Returns the result of a componentwise subtraction operation on two double4x3 matrices.</summary>
        [MethodImpl(MethodImplOptions.AggressiveInlining)]
        public static double4x3 operator - (in double4x3 lhs, in double4x3 rhs) { return new double4x3 (lhs.c0 - rhs.c0, lhs.c1 - rhs.c1, lhs.c2 - rhs.c2); }

        /// <summary>Returns the result of a componentwise subtraction operation on a double4x3 matrix and a double value.</summary>
        [MethodImpl(MethodImplOptions.AggressiveInlining)]
        public static double4x3 operator - (in double4x3 lhs, double rhs) { return new double4x3 (lhs.c0 - rhs, lhs.c1 - rhs, lhs.c2 - rhs); }

        /// <summary>Returns the result of a componentwise subtraction operation on a double value and a double4x3 matrix.</summary>
        [MethodImpl(MethodImplOptions.AggressiveInlining)]
        public static double4x3 operator - (double lhs, in double4x3 rhs) { return new double4x3 (lhs - rhs.c0, lhs - rhs.c1, lhs - rhs.c2); }


        /// <summary>Returns the result of a componentwise division operation on two double4x3 matrices.</summary>
        [MethodImpl(MethodImplOptions.AggressiveInlining)]
        public static double4x3 operator / (in double4x3 lhs, in double4x3 rhs) { return new double4x3 (lhs.c0 / rhs.c0, lhs.c1 / rhs.c1, lhs.c2 / rhs.c2); }

        /// <summary>Returns the result of a componentwise division operation on a double4x3 matrix and a double value.</summary>
        [MethodImpl(MethodImplOptions.AggressiveInlining)]
        public static double4x3 operator / (in double4x3 lhs, double rhs) { return new double4x3 (lhs.c0 / rhs, lhs.c1 / rhs, lhs.c2 / rhs); }

        /// <summary>Returns the result of a componentwise division operation on a double value and a double4x3 matrix.</summary>
        [MethodImpl(MethodImplOptions.AggressiveInlining)]
        public static double4x3 operator / (double lhs, in double4x3 rhs) { return new double4x3 (lhs / rhs.c0, lhs / rhs.c1, lhs / rhs.c2); }


        /// <summary>Returns the result of a componentwise modulus operation on two double4x3 matrices.</summary>
        [MethodImpl(MethodImplOptions.AggressiveInlining)]
        public static double4x3 operator % (in double4x3 lhs, in double4x3 rhs) { return new double4x3 (lhs.c0 % rhs.c0, lhs.c1 % rhs.c1, lhs.c2 % rhs.c2); }

        /// <summary>Returns the result of a componentwise modulus operation on a double4x3 matrix and a double value.</summary>
        [MethodImpl(MethodImplOptions.AggressiveInlining)]
        public static double4x3 operator % (in double4x3 lhs, double rhs) { return new double4x3 (lhs.c0 % rhs, lhs.c1 % rhs, lhs.c2 % rhs); }

        /// <summary>Returns the result of a componentwise modulus operation on a double value and a double4x3 matrix.</summary>
        [MethodImpl(MethodImplOptions.AggressiveInlining)]
        public static double4x3 operator % (double lhs, in double4x3 rhs) { return new double4x3 (lhs % rhs.c0, lhs % rhs.c1, lhs % rhs.c2); }


        /// <summary>Returns the result of a componentwise increment operation on a double4x3 matrix.</summary>
        [MethodImpl(MethodImplOptions.AggressiveInlining)]
        public static double4x3 operator ++ (double4x3 val) { return new double4x3 (++val.c0, ++val.c1, ++val.c2); }


        /// <summary>Returns the result of a componentwise decrement operation on a double4x3 matrix.</summary>
        [MethodImpl(MethodImplOptions.AggressiveInlining)]
        public static double4x3 operator -- (double4x3 val) { return new double4x3 (--val.c0, --val.c1, --val.c2); }


        /// <summary>Returns the result of a componentwise less than operation on two double4x3 matrices.</summary>
        [MethodImpl(MethodImplOptions.AggressiveInlining)]
        public static bool4x3 operator < (in double4x3 lhs, in double4x3 rhs) { return new bool4x3 (lhs.c0 < rhs.c0, lhs.c1 < rhs.c1, lhs.c2 < rhs.c2); }

        /// <summary>Returns the result of a componentwise less than operation on a double4x3 matrix and a double value.</summary>
        [MethodImpl(MethodImplOptions.AggressiveInlining)]
        public static bool4x3 operator < (in double4x3 lhs, double rhs) { return new bool4x3 (lhs.c0 < rhs, lhs.c1 < rhs, lhs.c2 < rhs); }

        /// <summary>Returns the result of a componentwise less than operation on a double value and a double4x3 matrix.</summary>
        [MethodImpl(MethodImplOptions.AggressiveInlining)]
        public static bool4x3 operator < (double lhs, in double4x3 rhs) { return new bool4x3 (lhs < rhs.c0, lhs < rhs.c1, lhs < rhs.c2); }


        /// <summary>Returns the result of a componentwise less or equal operation on two double4x3 matrices.</summary>
        [MethodImpl(MethodImplOptions.AggressiveInlining)]
        public static bool4x3 operator <= (in double4x3 lhs, in double4x3 rhs) { return new bool4x3 (lhs.c0 <= rhs.c0, lhs.c1 <= rhs.c1, lhs.c2 <= rhs.c2); }

        /// <summary>Returns the result of a componentwise less or equal operation on a double4x3 matrix and a double value.</summary>
        [MethodImpl(MethodImplOptions.AggressiveInlining)]
        public static bool4x3 operator <= (in double4x3 lhs, double rhs) { return new bool4x3 (lhs.c0 <= rhs, lhs.c1 <= rhs, lhs.c2 <= rhs); }

        /// <summary>Returns the result of a componentwise less or equal operation on a double value and a double4x3 matrix.</summary>
        [MethodImpl(MethodImplOptions.AggressiveInlining)]
        public static bool4x3 operator <= (double lhs, in double4x3 rhs) { return new bool4x3 (lhs <= rhs.c0, lhs <= rhs.c1, lhs <= rhs.c2); }


        /// <summary>Returns the result of a componentwise greater than operation on two double4x3 matrices.</summary>
        [MethodImpl(MethodImplOptions.AggressiveInlining)]
        public static bool4x3 operator > (in double4x3 lhs, in double4x3 rhs) { return new bool4x3 (lhs.c0 > rhs.c0, lhs.c1 > rhs.c1, lhs.c2 > rhs.c2); }

        /// <summary>Returns the result of a componentwise greater than operation on a double4x3 matrix and a double value.</summary>
        [MethodImpl(MethodImplOptions.AggressiveInlining)]
        public static bool4x3 operator > (in double4x3 lhs, double rhs) { return new bool4x3 (lhs.c0 > rhs, lhs.c1 > rhs, lhs.c2 > rhs); }

        /// <summary>Returns the result of a componentwise greater than operation on a double value and a double4x3 matrix.</summary>
        [MethodImpl(MethodImplOptions.AggressiveInlining)]
        public static bool4x3 operator > (double lhs, in double4x3 rhs) { return new bool4x3 (lhs > rhs.c0, lhs > rhs.c1, lhs > rhs.c2); }


        /// <summary>Returns the result of a componentwise greater or equal operation on two double4x3 matrices.</summary>
        [MethodImpl(MethodImplOptions.AggressiveInlining)]
        public static bool4x3 operator >= (in double4x3 lhs, in double4x3 rhs) { return new bool4x3 (lhs.c0 >= rhs.c0, lhs.c1 >= rhs.c1, lhs.c2 >= rhs.c2); }

        /// <summary>Returns the result of a componentwise greater or equal operation on a double4x3 matrix and a double value.</summary>
        [MethodImpl(MethodImplOptions.AggressiveInlining)]
        public static bool4x3 operator >= (in double4x3 lhs, double rhs) { return new bool4x3 (lhs.c0 >= rhs, lhs.c1 >= rhs, lhs.c2 >= rhs); }

        /// <summary>Returns the result of a componentwise greater or equal operation on a double value and a double4x3 matrix.</summary>
        [MethodImpl(MethodImplOptions.AggressiveInlining)]
        public static bool4x3 operator >= (double lhs, in double4x3 rhs) { return new bool4x3 (lhs >= rhs.c0, lhs >= rhs.c1, lhs >= rhs.c2); }


        /// <summary>Returns the result of a componentwise unary minus operation on a double4x3 matrix.</summary>
        [MethodImpl(MethodImplOptions.AggressiveInlining)]
        public static double4x3 operator - (double4x3 val) { return new double4x3 (-val.c0, -val.c1, -val.c2); }


        /// <summary>Returns the result of a componentwise unary plus operation on a double4x3 matrix.</summary>
        [MethodImpl(MethodImplOptions.AggressiveInlining)]
        public static double4x3 operator + (double4x3 val) { return new double4x3 (+val.c0, +val.c1, +val.c2); }


        /// <summary>Returns the result of a componentwise equality operation on two double4x3 matrices.</summary>
        [MethodImpl(MethodImplOptions.AggressiveInlining)]
        public static bool4x3 operator == (in double4x3 lhs, in double4x3 rhs) { return new bool4x3 (lhs.c0 == rhs.c0, lhs.c1 == rhs.c1, lhs.c2 == rhs.c2); }

        /// <summary>Returns the result of a componentwise equality operation on a double4x3 matrix and a double value.</summary>
        [MethodImpl(MethodImplOptions.AggressiveInlining)]
        public static bool4x3 operator == (in double4x3 lhs, double rhs) { return new bool4x3 (lhs.c0 == rhs, lhs.c1 == rhs, lhs.c2 == rhs); }

        /// <summary>Returns the result of a componentwise equality operation on a double value and a double4x3 matrix.</summary>
        [MethodImpl(MethodImplOptions.AggressiveInlining)]
        public static bool4x3 operator == (double lhs, in double4x3 rhs) { return new bool4x3 (lhs == rhs.c0, lhs == rhs.c1, lhs == rhs.c2); }


        /// <summary>Returns the result of a componentwise not equal operation on two double4x3 matrices.</summary>
        [MethodImpl(MethodImplOptions.AggressiveInlining)]
        public static bool4x3 operator != (in double4x3 lhs, in double4x3 rhs) { return new bool4x3 (lhs.c0 != rhs.c0, lhs.c1 != rhs.c1, lhs.c2 != rhs.c2); }

        /// <summary>Returns the result of a componentwise not equal operation on a double4x3 matrix and a double value.</summary>
        [MethodImpl(MethodImplOptions.AggressiveInlining)]
        public static bool4x3 operator != (in double4x3 lhs, double rhs) { return new bool4x3 (lhs.c0 != rhs, lhs.c1 != rhs, lhs.c2 != rhs); }

        /// <summary>Returns the result of a componentwise not equal operation on a double value and a double4x3 matrix.</summary>
        [MethodImpl(MethodImplOptions.AggressiveInlining)]
        public static bool4x3 operator != (double lhs, in double4x3 rhs) { return new bool4x3 (lhs != rhs.c0, lhs != rhs.c1, lhs != rhs.c2); }



        /// <summary>Returns the double4 element at a specified index.</summary>
        unsafe public ref double4 this[int index]
        {
            get
            {
#if ENABLE_UNITY_COLLECTIONS_CHECKS
                if ((uint)index >= 3)
                    throw new System.ArgumentException("index must be between[0...2]");
#endif
                fixed (double4x3* array = &this) { return ref ((double4*)array)[index]; }
            }
        }

        /// <summary>Returns true if the double4x3 is equal to a given double4x3, false otherwise.</summary>
        [MethodImpl(MethodImplOptions.AggressiveInlining)]
        public bool Equals(double4x3 rhs) { return c0.Equals(rhs.c0) && c1.Equals(rhs.c1) && c2.Equals(rhs.c2); }

        /// <summary>Returns true if the double4x3 is equal to a given double4x3, false otherwise.</summary>
        public override bool Equals(object o) { return Equals((double4x3)o); }


        /// <summary>Returns a hash code for the double4x3.</summary>
        [MethodImpl(MethodImplOptions.AggressiveInlining)]
        public override int GetHashCode() { return (int)math.hash(this); }


        /// <summary>Returns a string representation of the double4x3.</summary>
        [MethodImpl(MethodImplOptions.AggressiveInlining)]
        public override string ToString()
        {
            return string.Format("double4x3({0}, {1}, {2},  {3}, {4}, {5},  {6}, {7}, {8},  {9}, {10}, {11})", c0.x, c1.x, c2.x, c0.y, c1.y, c2.y, c0.z, c1.z, c2.z, c0.w, c1.w, c2.w);
        }

        /// <summary>Returns a string representation of the double4x3 using a specified format and culture-specific format information.</summary>
        [MethodImpl(MethodImplOptions.AggressiveInlining)]
        public string ToString(string format, IFormatProvider formatProvider)
        {
            return string.Format("double4x3({0}, {1}, {2},  {3}, {4}, {5},  {6}, {7}, {8},  {9}, {10}, {11})", c0.x.ToString(format, formatProvider), c1.x.ToString(format, formatProvider), c2.x.ToString(format, formatProvider), c0.y.ToString(format, formatProvider), c1.y.ToString(format, formatProvider), c2.y.ToString(format, formatProvider), c0.z.ToString(format, formatProvider), c1.z.ToString(format, formatProvider), c2.z.ToString(format, formatProvider), c0.w.ToString(format, formatProvider), c1.w.ToString(format, formatProvider), c2.w.ToString(format, formatProvider));
        }

    }

    public static partial class math
    {
        /// <summary>Returns a double4x3 matrix constructed from three double4 vectors.</summary>
        [MethodImpl(MethodImplOptions.AggressiveInlining)]
        public static double4x3 double4x3(in double4 c0, in double4 c1, in double4 c2) { return new double4x3(c0, c1, c2); }

        /// <summary>Returns a double4x3 matrix constructed from from 12 double values given in row-major order.</summary>
        [MethodImpl(MethodImplOptions.AggressiveInlining)]
        public static double4x3 double4x3(double m00, double m01, double m02,
                                          double m10, double m11, double m12,
                                          double m20, double m21, double m22,
                                          double m30, double m31, double m32)
        {
            return new double4x3(m00, m01, m02,
                                 m10, m11, m12,
                                 m20, m21, m22,
                                 m30, m31, m32);
        }

        /// <summary>Returns a double4x3 matrix constructed from a single double value by assigning it to every component.</summary>
        [MethodImpl(MethodImplOptions.AggressiveInlining)]
        public static double4x3 double4x3(double v) { return new double4x3(v); }

        /// <summary>Returns a double4x3 matrix constructed from a single bool value by converting it to double and assigning it to every component.</summary>
        [MethodImpl(MethodImplOptions.AggressiveInlining)]
        public static double4x3 double4x3(bool v) { return new double4x3(v); }

        /// <summary>Return a double4x3 matrix constructed from a bool4x3 matrix by componentwise conversion.</summary>
        [MethodImpl(MethodImplOptions.AggressiveInlining)]
        public static double4x3 double4x3(in bool4x3 v) { return new double4x3(v); }

        /// <summary>Returns a double4x3 matrix constructed from a single int value by converting it to double and assigning it to every component.</summary>
        [MethodImpl(MethodImplOptions.AggressiveInlining)]
        public static double4x3 double4x3(int v) { return new double4x3(v); }

        /// <summary>Return a double4x3 matrix constructed from a int4x3 matrix by componentwise conversion.</summary>
        [MethodImpl(MethodImplOptions.AggressiveInlining)]
        public static double4x3 double4x3(in int4x3 v) { return new double4x3(v); }

        /// <summary>Returns a double4x3 matrix constructed from a single uint value by converting it to double and assigning it to every component.</summary>
        [MethodImpl(MethodImplOptions.AggressiveInlining)]
        public static double4x3 double4x3(uint v) { return new double4x3(v); }

        /// <summary>Return a double4x3 matrix constructed from a uint4x3 matrix by componentwise conversion.</summary>
        [MethodImpl(MethodImplOptions.AggressiveInlining)]
        public static double4x3 double4x3(in uint4x3 v) { return new double4x3(v); }

        /// <summary>Returns a double4x3 matrix constructed from a single float value by converting it to double and assigning it to every component.</summary>
        [MethodImpl(MethodImplOptions.AggressiveInlining)]
        public static double4x3 double4x3(float v) { return new double4x3(v); }

        /// <summary>Return a double4x3 matrix constructed from a float4x3 matrix by componentwise conversion.</summary>
        [MethodImpl(MethodImplOptions.AggressiveInlining)]
        public static double4x3 double4x3(in float4x3 v) { return new double4x3(v); }

        /// <summary>Return the double3x4 transpose of a double4x3 matrix.</summary>
        [MethodImpl(MethodImplOptions.AggressiveInlining)]
        public static double3x4 transpose(in double4x3 v)
        {
            return double3x4(
                v.c0.x, v.c0.y, v.c0.z, v.c0.w,
                v.c1.x, v.c1.y, v.c1.z, v.c1.w,
                v.c2.x, v.c2.y, v.c2.z, v.c2.w);
        }

        /// <summary>Returns a uint hash code of a double4x3 vector.</summary>
        [MethodImpl(MethodImplOptions.AggressiveInlining)]
        public static uint hash(in double4x3 v)
        {
            return csum(fold_to_uint(v.c0) * uint4(0x7AA07CD3u, 0xAF642BA9u, 0xA8F2213Bu, 0x9F3FDC37u) +
                        fold_to_uint(v.c1) * uint4(0xAC60D0C3u, 0x9263662Fu, 0xE69626FFu, 0xBD010EEBu) +
                        fold_to_uint(v.c2) * uint4(0x9CEDE1D1u, 0x43BE0B51u, 0xAF836EE1u, 0xB130C137u)) + 0x54834775u;
        }

        /// <summary>
        /// Returns a uint4 vector hash code of a double4x3 vector.
        /// When multiple elements are to be hashes together, it can more efficient to calculate and combine wide hash
        /// that are only reduced to a narrow uint hash at the very end instead of at every step.
        /// </summary>
        [MethodImpl(MethodImplOptions.AggressiveInlining)]
        public static uint4 hashwide(in double4x3 v)
        {
            return (fold_to_uint(v.c0) * uint4(0x7C022221u, 0xA2D00EDFu, 0xA8977779u, 0x9F1C739Bu) +
                    fold_to_uint(v.c1) * uint4(0x4B1BD187u, 0x9DF50593u, 0xF18EEB85u, 0x9E19BFC3u) +
                    fold_to_uint(v.c2) * uint4(0x8196B06Fu, 0xD24EFA19u, 0x7D8048BBu, 0x713BD06Fu)) + 0x753AD6ADu;
        }

    }
}<|MERGE_RESOLUTION|>--- conflicted
+++ resolved
@@ -25,13 +25,8 @@
 
         /// <summary>Constructs a double4x3 matrix from three double4 vectors.</summary>
         [MethodImpl(MethodImplOptions.AggressiveInlining)]
-<<<<<<< HEAD
         public double4x3(in double4 c0, in double4 c1, in double4 c2)
-        { 
-=======
-        public double4x3(double4 c0, double4 c1, double4 c2)
-        {
->>>>>>> 3082e913
+        {
             this.c0 = c0;
             this.c1 = c1;
             this.c2 = c2;
