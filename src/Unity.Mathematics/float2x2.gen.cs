//------------------------------------------------------------------------------
// <auto-generated>
//     This code was generated by a tool.
//
//     Changes to this file may cause incorrect behavior and will be lost if
//     the code is regenerated.
// </auto-generated>
//------------------------------------------------------------------------------
using System;
using System.Runtime.CompilerServices;

#pragma warning disable 0660, 0661

namespace Unity.Mathematics
{
    [System.Serializable]
    public partial struct float2x2 : System.IEquatable<float2x2>, IFormattable
    {
        public float2 c0;
        public float2 c1;

        /// <summary>float2x2 identity transform.</summary>
        public static readonly float2x2 identity = new float2x2(1.0f, 0.0f,   0.0f, 1.0f);

        /// <summary>float2x2 zero value.</summary>
        public static readonly float2x2 zero;

        /// <summary>Constructs a float2x2 matrix from two float2 vectors.</summary>
        [MethodImpl(MethodImplOptions.AggressiveInlining)]
<<<<<<< HEAD
        public float2x2(in float2 c0, in float2 c1)
        { 
=======
        public float2x2(float2 c0, float2 c1)
        {
>>>>>>> 3082e913
            this.c0 = c0;
            this.c1 = c1;
        }

        /// <summary>Constructs a float2x2 matrix from 4 float values given in row-major order.</summary>
        [MethodImpl(MethodImplOptions.AggressiveInlining)]
        public float2x2(float m00, float m01,
                        float m10, float m11)
        {
            this.c0 = new float2(m00, m10);
            this.c1 = new float2(m01, m11);
        }

        /// <summary>Constructs a float2x2 matrix from a single float value by assigning it to every component.</summary>
        [MethodImpl(MethodImplOptions.AggressiveInlining)]
        public float2x2(float v)
        {
            this.c0 = v;
            this.c1 = v;
        }

        /// <summary>Constructs a float2x2 matrix from a single bool value by converting it to float and assigning it to every component.</summary>
        [MethodImpl(MethodImplOptions.AggressiveInlining)]
        public float2x2(bool v)
        {
            this.c0 = math.select(new float2(0.0f), new float2(1.0f), v);
            this.c1 = math.select(new float2(0.0f), new float2(1.0f), v);
        }

        /// <summary>Constructs a float2x2 matrix from a bool2x2 matrix by componentwise conversion.</summary>
        [MethodImpl(MethodImplOptions.AggressiveInlining)]
        public float2x2(in bool2x2 v)
        {
            this.c0 = math.select(new float2(0.0f), new float2(1.0f), v.c0);
            this.c1 = math.select(new float2(0.0f), new float2(1.0f), v.c1);
        }

        /// <summary>Constructs a float2x2 matrix from a single int value by converting it to float and assigning it to every component.</summary>
        [MethodImpl(MethodImplOptions.AggressiveInlining)]
        public float2x2(int v)
        {
            this.c0 = v;
            this.c1 = v;
        }

        /// <summary>Constructs a float2x2 matrix from a int2x2 matrix by componentwise conversion.</summary>
        [MethodImpl(MethodImplOptions.AggressiveInlining)]
        public float2x2(in int2x2 v)
        {
            this.c0 = v.c0;
            this.c1 = v.c1;
        }

        /// <summary>Constructs a float2x2 matrix from a single uint value by converting it to float and assigning it to every component.</summary>
        [MethodImpl(MethodImplOptions.AggressiveInlining)]
        public float2x2(uint v)
        {
            this.c0 = v;
            this.c1 = v;
        }

        /// <summary>Constructs a float2x2 matrix from a uint2x2 matrix by componentwise conversion.</summary>
        [MethodImpl(MethodImplOptions.AggressiveInlining)]
        public float2x2(in uint2x2 v)
        {
            this.c0 = v.c0;
            this.c1 = v.c1;
        }

        /// <summary>Constructs a float2x2 matrix from a single double value by converting it to float and assigning it to every component.</summary>
        [MethodImpl(MethodImplOptions.AggressiveInlining)]
        public float2x2(double v)
        {
            this.c0 = (float2)v;
            this.c1 = (float2)v;
        }

        /// <summary>Constructs a float2x2 matrix from a double2x2 matrix by componentwise conversion.</summary>
        [MethodImpl(MethodImplOptions.AggressiveInlining)]
        public float2x2(in double2x2 v)
        {
            this.c0 = (float2)v.c0;
            this.c1 = (float2)v.c1;
        }


        /// <summary>Implicitly converts a single float value to a float2x2 matrix by assigning it to every component.</summary>
        [MethodImpl(MethodImplOptions.AggressiveInlining)]
        public static implicit operator float2x2(float v) { return new float2x2(v); }

        /// <summary>Explicitly converts a single bool value to a float2x2 matrix by converting it to float and assigning it to every component.</summary>
        [MethodImpl(MethodImplOptions.AggressiveInlining)]
        public static explicit operator float2x2(bool v) { return new float2x2(v); }

        /// <summary>Explicitly converts a bool2x2 matrix to a float2x2 matrix by componentwise conversion.</summary>
        [MethodImpl(MethodImplOptions.AggressiveInlining)]
        public static explicit operator float2x2(in bool2x2 v) { return new float2x2(v); }

        /// <summary>Implicitly converts a single int value to a float2x2 matrix by converting it to float and assigning it to every component.</summary>
        [MethodImpl(MethodImplOptions.AggressiveInlining)]
        public static implicit operator float2x2(int v) { return new float2x2(v); }

        /// <summary>Implicitly converts a int2x2 matrix to a float2x2 matrix by componentwise conversion.</summary>
        [MethodImpl(MethodImplOptions.AggressiveInlining)]
        public static implicit operator float2x2(in int2x2 v) { return new float2x2(v); }

        /// <summary>Implicitly converts a single uint value to a float2x2 matrix by converting it to float and assigning it to every component.</summary>
        [MethodImpl(MethodImplOptions.AggressiveInlining)]
        public static implicit operator float2x2(uint v) { return new float2x2(v); }

        /// <summary>Implicitly converts a uint2x2 matrix to a float2x2 matrix by componentwise conversion.</summary>
        [MethodImpl(MethodImplOptions.AggressiveInlining)]
        public static implicit operator float2x2(in uint2x2 v) { return new float2x2(v); }

        /// <summary>Explicitly converts a single double value to a float2x2 matrix by converting it to float and assigning it to every component.</summary>
        [MethodImpl(MethodImplOptions.AggressiveInlining)]
        public static explicit operator float2x2(double v) { return new float2x2(v); }

        /// <summary>Explicitly converts a double2x2 matrix to a float2x2 matrix by componentwise conversion.</summary>
        [MethodImpl(MethodImplOptions.AggressiveInlining)]
        public static explicit operator float2x2(in double2x2 v) { return new float2x2(v); }


        /// <summary>Returns the result of a componentwise multiplication operation on two float2x2 matrices.</summary>
        [MethodImpl(MethodImplOptions.AggressiveInlining)]
        public static float2x2 operator * (in float2x2 lhs, in float2x2 rhs) { return new float2x2 (lhs.c0 * rhs.c0, lhs.c1 * rhs.c1); }

        /// <summary>Returns the result of a componentwise multiplication operation on a float2x2 matrix and a float value.</summary>
        [MethodImpl(MethodImplOptions.AggressiveInlining)]
        public static float2x2 operator * (in float2x2 lhs, float rhs) { return new float2x2 (lhs.c0 * rhs, lhs.c1 * rhs); }

        /// <summary>Returns the result of a componentwise multiplication operation on a float value and a float2x2 matrix.</summary>
        [MethodImpl(MethodImplOptions.AggressiveInlining)]
        public static float2x2 operator * (float lhs, in float2x2 rhs) { return new float2x2 (lhs * rhs.c0, lhs * rhs.c1); }


        /// <summary>Returns the result of a componentwise addition operation on two float2x2 matrices.</summary>
        [MethodImpl(MethodImplOptions.AggressiveInlining)]
        public static float2x2 operator + (in float2x2 lhs, in float2x2 rhs) { return new float2x2 (lhs.c0 + rhs.c0, lhs.c1 + rhs.c1); }

        /// <summary>Returns the result of a componentwise addition operation on a float2x2 matrix and a float value.</summary>
        [MethodImpl(MethodImplOptions.AggressiveInlining)]
        public static float2x2 operator + (in float2x2 lhs, float rhs) { return new float2x2 (lhs.c0 + rhs, lhs.c1 + rhs); }

        /// <summary>Returns the result of a componentwise addition operation on a float value and a float2x2 matrix.</summary>
        [MethodImpl(MethodImplOptions.AggressiveInlining)]
        public static float2x2 operator + (float lhs, in float2x2 rhs) { return new float2x2 (lhs + rhs.c0, lhs + rhs.c1); }


        /// <summary>Returns the result of a componentwise subtraction operation on two float2x2 matrices.</summary>
        [MethodImpl(MethodImplOptions.AggressiveInlining)]
        public static float2x2 operator - (in float2x2 lhs, in float2x2 rhs) { return new float2x2 (lhs.c0 - rhs.c0, lhs.c1 - rhs.c1); }

        /// <summary>Returns the result of a componentwise subtraction operation on a float2x2 matrix and a float value.</summary>
        [MethodImpl(MethodImplOptions.AggressiveInlining)]
        public static float2x2 operator - (in float2x2 lhs, float rhs) { return new float2x2 (lhs.c0 - rhs, lhs.c1 - rhs); }

        /// <summary>Returns the result of a componentwise subtraction operation on a float value and a float2x2 matrix.</summary>
        [MethodImpl(MethodImplOptions.AggressiveInlining)]
        public static float2x2 operator - (float lhs, in float2x2 rhs) { return new float2x2 (lhs - rhs.c0, lhs - rhs.c1); }


        /// <summary>Returns the result of a componentwise division operation on two float2x2 matrices.</summary>
        [MethodImpl(MethodImplOptions.AggressiveInlining)]
        public static float2x2 operator / (in float2x2 lhs, in float2x2 rhs) { return new float2x2 (lhs.c0 / rhs.c0, lhs.c1 / rhs.c1); }

        /// <summary>Returns the result of a componentwise division operation on a float2x2 matrix and a float value.</summary>
        [MethodImpl(MethodImplOptions.AggressiveInlining)]
        public static float2x2 operator / (in float2x2 lhs, float rhs) { return new float2x2 (lhs.c0 / rhs, lhs.c1 / rhs); }

        /// <summary>Returns the result of a componentwise division operation on a float value and a float2x2 matrix.</summary>
        [MethodImpl(MethodImplOptions.AggressiveInlining)]
        public static float2x2 operator / (float lhs, in float2x2 rhs) { return new float2x2 (lhs / rhs.c0, lhs / rhs.c1); }


        /// <summary>Returns the result of a componentwise modulus operation on two float2x2 matrices.</summary>
        [MethodImpl(MethodImplOptions.AggressiveInlining)]
        public static float2x2 operator % (in float2x2 lhs, in float2x2 rhs) { return new float2x2 (lhs.c0 % rhs.c0, lhs.c1 % rhs.c1); }

        /// <summary>Returns the result of a componentwise modulus operation on a float2x2 matrix and a float value.</summary>
        [MethodImpl(MethodImplOptions.AggressiveInlining)]
        public static float2x2 operator % (in float2x2 lhs, float rhs) { return new float2x2 (lhs.c0 % rhs, lhs.c1 % rhs); }

        /// <summary>Returns the result of a componentwise modulus operation on a float value and a float2x2 matrix.</summary>
        [MethodImpl(MethodImplOptions.AggressiveInlining)]
        public static float2x2 operator % (float lhs, in float2x2 rhs) { return new float2x2 (lhs % rhs.c0, lhs % rhs.c1); }


        /// <summary>Returns the result of a componentwise increment operation on a float2x2 matrix.</summary>
        [MethodImpl(MethodImplOptions.AggressiveInlining)]
        public static float2x2 operator ++ (float2x2 val) { return new float2x2 (++val.c0, ++val.c1); }


        /// <summary>Returns the result of a componentwise decrement operation on a float2x2 matrix.</summary>
        [MethodImpl(MethodImplOptions.AggressiveInlining)]
        public static float2x2 operator -- (float2x2 val) { return new float2x2 (--val.c0, --val.c1); }


        /// <summary>Returns the result of a componentwise less than operation on two float2x2 matrices.</summary>
        [MethodImpl(MethodImplOptions.AggressiveInlining)]
        public static bool2x2 operator < (in float2x2 lhs, in float2x2 rhs) { return new bool2x2 (lhs.c0 < rhs.c0, lhs.c1 < rhs.c1); }

        /// <summary>Returns the result of a componentwise less than operation on a float2x2 matrix and a float value.</summary>
        [MethodImpl(MethodImplOptions.AggressiveInlining)]
        public static bool2x2 operator < (in float2x2 lhs, float rhs) { return new bool2x2 (lhs.c0 < rhs, lhs.c1 < rhs); }

        /// <summary>Returns the result of a componentwise less than operation on a float value and a float2x2 matrix.</summary>
        [MethodImpl(MethodImplOptions.AggressiveInlining)]
        public static bool2x2 operator < (float lhs, in float2x2 rhs) { return new bool2x2 (lhs < rhs.c0, lhs < rhs.c1); }


        /// <summary>Returns the result of a componentwise less or equal operation on two float2x2 matrices.</summary>
        [MethodImpl(MethodImplOptions.AggressiveInlining)]
        public static bool2x2 operator <= (in float2x2 lhs, in float2x2 rhs) { return new bool2x2 (lhs.c0 <= rhs.c0, lhs.c1 <= rhs.c1); }

        /// <summary>Returns the result of a componentwise less or equal operation on a float2x2 matrix and a float value.</summary>
        [MethodImpl(MethodImplOptions.AggressiveInlining)]
        public static bool2x2 operator <= (in float2x2 lhs, float rhs) { return new bool2x2 (lhs.c0 <= rhs, lhs.c1 <= rhs); }

        /// <summary>Returns the result of a componentwise less or equal operation on a float value and a float2x2 matrix.</summary>
        [MethodImpl(MethodImplOptions.AggressiveInlining)]
        public static bool2x2 operator <= (float lhs, in float2x2 rhs) { return new bool2x2 (lhs <= rhs.c0, lhs <= rhs.c1); }


        /// <summary>Returns the result of a componentwise greater than operation on two float2x2 matrices.</summary>
        [MethodImpl(MethodImplOptions.AggressiveInlining)]
        public static bool2x2 operator > (in float2x2 lhs, in float2x2 rhs) { return new bool2x2 (lhs.c0 > rhs.c0, lhs.c1 > rhs.c1); }

        /// <summary>Returns the result of a componentwise greater than operation on a float2x2 matrix and a float value.</summary>
        [MethodImpl(MethodImplOptions.AggressiveInlining)]
        public static bool2x2 operator > (in float2x2 lhs, float rhs) { return new bool2x2 (lhs.c0 > rhs, lhs.c1 > rhs); }

        /// <summary>Returns the result of a componentwise greater than operation on a float value and a float2x2 matrix.</summary>
        [MethodImpl(MethodImplOptions.AggressiveInlining)]
        public static bool2x2 operator > (float lhs, in float2x2 rhs) { return new bool2x2 (lhs > rhs.c0, lhs > rhs.c1); }


        /// <summary>Returns the result of a componentwise greater or equal operation on two float2x2 matrices.</summary>
        [MethodImpl(MethodImplOptions.AggressiveInlining)]
        public static bool2x2 operator >= (in float2x2 lhs, in float2x2 rhs) { return new bool2x2 (lhs.c0 >= rhs.c0, lhs.c1 >= rhs.c1); }

        /// <summary>Returns the result of a componentwise greater or equal operation on a float2x2 matrix and a float value.</summary>
        [MethodImpl(MethodImplOptions.AggressiveInlining)]
        public static bool2x2 operator >= (in float2x2 lhs, float rhs) { return new bool2x2 (lhs.c0 >= rhs, lhs.c1 >= rhs); }

        /// <summary>Returns the result of a componentwise greater or equal operation on a float value and a float2x2 matrix.</summary>
        [MethodImpl(MethodImplOptions.AggressiveInlining)]
        public static bool2x2 operator >= (float lhs, in float2x2 rhs) { return new bool2x2 (lhs >= rhs.c0, lhs >= rhs.c1); }


        /// <summary>Returns the result of a componentwise unary minus operation on a float2x2 matrix.</summary>
        [MethodImpl(MethodImplOptions.AggressiveInlining)]
        public static float2x2 operator - (float2x2 val) { return new float2x2 (-val.c0, -val.c1); }


        /// <summary>Returns the result of a componentwise unary plus operation on a float2x2 matrix.</summary>
        [MethodImpl(MethodImplOptions.AggressiveInlining)]
        public static float2x2 operator + (float2x2 val) { return new float2x2 (+val.c0, +val.c1); }


        /// <summary>Returns the result of a componentwise equality operation on two float2x2 matrices.</summary>
        [MethodImpl(MethodImplOptions.AggressiveInlining)]
        public static bool2x2 operator == (in float2x2 lhs, in float2x2 rhs) { return new bool2x2 (lhs.c0 == rhs.c0, lhs.c1 == rhs.c1); }

        /// <summary>Returns the result of a componentwise equality operation on a float2x2 matrix and a float value.</summary>
        [MethodImpl(MethodImplOptions.AggressiveInlining)]
        public static bool2x2 operator == (in float2x2 lhs, float rhs) { return new bool2x2 (lhs.c0 == rhs, lhs.c1 == rhs); }

        /// <summary>Returns the result of a componentwise equality operation on a float value and a float2x2 matrix.</summary>
        [MethodImpl(MethodImplOptions.AggressiveInlining)]
        public static bool2x2 operator == (float lhs, in float2x2 rhs) { return new bool2x2 (lhs == rhs.c0, lhs == rhs.c1); }


        /// <summary>Returns the result of a componentwise not equal operation on two float2x2 matrices.</summary>
        [MethodImpl(MethodImplOptions.AggressiveInlining)]
        public static bool2x2 operator != (in float2x2 lhs, in float2x2 rhs) { return new bool2x2 (lhs.c0 != rhs.c0, lhs.c1 != rhs.c1); }

        /// <summary>Returns the result of a componentwise not equal operation on a float2x2 matrix and a float value.</summary>
        [MethodImpl(MethodImplOptions.AggressiveInlining)]
        public static bool2x2 operator != (in float2x2 lhs, float rhs) { return new bool2x2 (lhs.c0 != rhs, lhs.c1 != rhs); }

        /// <summary>Returns the result of a componentwise not equal operation on a float value and a float2x2 matrix.</summary>
        [MethodImpl(MethodImplOptions.AggressiveInlining)]
        public static bool2x2 operator != (float lhs, in float2x2 rhs) { return new bool2x2 (lhs != rhs.c0, lhs != rhs.c1); }



        /// <summary>Returns the float2 element at a specified index.</summary>
        unsafe public ref float2 this[int index]
        {
            get
            {
#if ENABLE_UNITY_COLLECTIONS_CHECKS
                if ((uint)index >= 2)
                    throw new System.ArgumentException("index must be between[0...1]");
#endif
                fixed (float2x2* array = &this) { return ref ((float2*)array)[index]; }
            }
        }

        /// <summary>Returns true if the float2x2 is equal to a given float2x2, false otherwise.</summary>
        [MethodImpl(MethodImplOptions.AggressiveInlining)]
        public bool Equals(float2x2 rhs) { return c0.Equals(rhs.c0) && c1.Equals(rhs.c1); }

        /// <summary>Returns true if the float2x2 is equal to a given float2x2, false otherwise.</summary>
        public override bool Equals(object o) { return Equals((float2x2)o); }


        /// <summary>Returns a hash code for the float2x2.</summary>
        [MethodImpl(MethodImplOptions.AggressiveInlining)]
        public override int GetHashCode() { return (int)math.hash(this); }


        /// <summary>Returns a string representation of the float2x2.</summary>
        [MethodImpl(MethodImplOptions.AggressiveInlining)]
        public override string ToString()
        {
            return string.Format("float2x2({0}f, {1}f,  {2}f, {3}f)", c0.x, c1.x, c0.y, c1.y);
        }

        /// <summary>Returns a string representation of the float2x2 using a specified format and culture-specific format information.</summary>
        [MethodImpl(MethodImplOptions.AggressiveInlining)]
        public string ToString(string format, IFormatProvider formatProvider)
        {
            return string.Format("float2x2({0}f, {1}f,  {2}f, {3}f)", c0.x.ToString(format, formatProvider), c1.x.ToString(format, formatProvider), c0.y.ToString(format, formatProvider), c1.y.ToString(format, formatProvider));
        }

    }

    public static partial class math
    {
        /// <summary>Returns a float2x2 matrix constructed from two float2 vectors.</summary>
        [MethodImpl(MethodImplOptions.AggressiveInlining)]
        public static float2x2 float2x2(in float2 c0, in float2 c1) { return new float2x2(c0, c1); }

        /// <summary>Returns a float2x2 matrix constructed from from 4 float values given in row-major order.</summary>
        [MethodImpl(MethodImplOptions.AggressiveInlining)]
        public static float2x2 float2x2(float m00, float m01,
                                        float m10, float m11)
        {
            return new float2x2(m00, m01,
                                m10, m11);
        }

        /// <summary>Returns a float2x2 matrix constructed from a single float value by assigning it to every component.</summary>
        [MethodImpl(MethodImplOptions.AggressiveInlining)]
        public static float2x2 float2x2(float v) { return new float2x2(v); }

        /// <summary>Returns a float2x2 matrix constructed from a single bool value by converting it to float and assigning it to every component.</summary>
        [MethodImpl(MethodImplOptions.AggressiveInlining)]
        public static float2x2 float2x2(bool v) { return new float2x2(v); }

        /// <summary>Return a float2x2 matrix constructed from a bool2x2 matrix by componentwise conversion.</summary>
        [MethodImpl(MethodImplOptions.AggressiveInlining)]
        public static float2x2 float2x2(in bool2x2 v) { return new float2x2(v); }

        /// <summary>Returns a float2x2 matrix constructed from a single int value by converting it to float and assigning it to every component.</summary>
        [MethodImpl(MethodImplOptions.AggressiveInlining)]
        public static float2x2 float2x2(int v) { return new float2x2(v); }

        /// <summary>Return a float2x2 matrix constructed from a int2x2 matrix by componentwise conversion.</summary>
        [MethodImpl(MethodImplOptions.AggressiveInlining)]
        public static float2x2 float2x2(in int2x2 v) { return new float2x2(v); }

        /// <summary>Returns a float2x2 matrix constructed from a single uint value by converting it to float and assigning it to every component.</summary>
        [MethodImpl(MethodImplOptions.AggressiveInlining)]
        public static float2x2 float2x2(uint v) { return new float2x2(v); }

        /// <summary>Return a float2x2 matrix constructed from a uint2x2 matrix by componentwise conversion.</summary>
        [MethodImpl(MethodImplOptions.AggressiveInlining)]
        public static float2x2 float2x2(in uint2x2 v) { return new float2x2(v); }

        /// <summary>Returns a float2x2 matrix constructed from a single double value by converting it to float and assigning it to every component.</summary>
        [MethodImpl(MethodImplOptions.AggressiveInlining)]
        public static float2x2 float2x2(double v) { return new float2x2(v); }

        /// <summary>Return a float2x2 matrix constructed from a double2x2 matrix by componentwise conversion.</summary>
        [MethodImpl(MethodImplOptions.AggressiveInlining)]
        public static float2x2 float2x2(in double2x2 v) { return new float2x2(v); }

        /// <summary>Return the float2x2 transpose of a float2x2 matrix.</summary>
        [MethodImpl(MethodImplOptions.AggressiveInlining)]
        public static float2x2 transpose(in float2x2 v)
        {
            return float2x2(
                v.c0.x, v.c0.y,
                v.c1.x, v.c1.y);
        }

        /// <summary>Returns the float2x2 full inverse of a float2x2 matrix.</summary>
        [MethodImpl(MethodImplOptions.AggressiveInlining)]
        public static float2x2 inverse(in float2x2 m)
        {
            float a = m.c0.x;
            float b = m.c1.x;
            float c = m.c0.y;
            float d = m.c1.y;

            float det = a * d - b * c;

            return float2x2(d, -b, -c, a) * (1.0f / det);
        }

        /// <summary>Returns the determinant of a float2x2 matrix.</summary>
        [MethodImpl(MethodImplOptions.AggressiveInlining)]
        public static float determinant(in float2x2 m)
        {
            float a = m.c0.x;
            float b = m.c1.x;
            float c = m.c0.y;
            float d = m.c1.y;

            return a * d - b * c;
        }

        /// <summary>Returns a uint hash code of a float2x2 vector.</summary>
        [MethodImpl(MethodImplOptions.AggressiveInlining)]
        public static uint hash(in float2x2 v)
        {
            return csum(asuint(v.c0) * uint2(0x9C9F0823u, 0x5A9CA13Bu) +
                        asuint(v.c1) * uint2(0xAFCDD5EFu, 0xA88D187Du)) + 0xCF6EBA1Du;
        }

        /// <summary>
        /// Returns a uint2 vector hash code of a float2x2 vector.
        /// When multiple elements are to be hashes together, it can more efficient to calculate and combine wide hash
        /// that are only reduced to a narrow uint hash at the very end instead of at every step.
        /// </summary>
        [MethodImpl(MethodImplOptions.AggressiveInlining)]
        public static uint2 hashwide(in float2x2 v)
        {
            return (asuint(v.c0) * uint2(0x9D88E5A1u, 0xEADF0775u) +
                    asuint(v.c1) * uint2(0x747A9D7Bu, 0x4111F799u)) + 0xB5F05AF1u;
        }

    }
}<|MERGE_RESOLUTION|>--- conflicted
+++ resolved
@@ -27,13 +27,8 @@
 
         /// <summary>Constructs a float2x2 matrix from two float2 vectors.</summary>
         [MethodImpl(MethodImplOptions.AggressiveInlining)]
-<<<<<<< HEAD
         public float2x2(in float2 c0, in float2 c1)
-        { 
-=======
-        public float2x2(float2 c0, float2 c1)
-        {
->>>>>>> 3082e913
+        {
             this.c0 = c0;
             this.c1 = c1;
         }
