--- conflicted
+++ resolved
@@ -29,13 +29,8 @@
 
         /// <summary>Constructs a uint4x4 matrix from four uint4 vectors.</summary>
         [MethodImpl(MethodImplOptions.AggressiveInlining)]
-<<<<<<< HEAD
-        public uint4x4(uint4 c0, uint4 c1, uint4 c2, uint4 c3)
-        {
-=======
         public uint4x4(in uint4 c0, in uint4 c1, in uint4 c2, in uint4 c3)
         { 
->>>>>>> 5b56fe55
             this.c0 = c0;
             this.c1 = c1;
             this.c2 = c2;
@@ -48,7 +43,7 @@
                        uint m10, uint m11, uint m12, uint m13,
                        uint m20, uint m21, uint m22, uint m23,
                        uint m30, uint m31, uint m32, uint m33)
-        {
+        { 
             this.c0 = new uint4(m00, m10, m20, m30);
             this.c1 = new uint4(m01, m11, m21, m31);
             this.c2 = new uint4(m02, m12, m22, m32);
@@ -511,9 +506,9 @@
         [MethodImpl(MethodImplOptions.AggressiveInlining)]
         public static uint hash(in uint4x4 v)
         {
-            return csum(v.c0 * uint4(0x9C9F0823u, 0x5A9CA13Bu, 0xAFCDD5EFu, 0xA88D187Du) +
-                        v.c1 * uint4(0xCF6EBA1Du, 0x9D88E5A1u, 0xEADF0775u, 0x747A9D7Bu) +
-                        v.c2 * uint4(0x4111F799u, 0xB5F05AF1u, 0xFD80290Bu, 0x8B65ADB7u) +
+            return csum(v.c0 * uint4(0x9C9F0823u, 0x5A9CA13Bu, 0xAFCDD5EFu, 0xA88D187Du) + 
+                        v.c1 * uint4(0xCF6EBA1Du, 0x9D88E5A1u, 0xEADF0775u, 0x747A9D7Bu) + 
+                        v.c2 * uint4(0x4111F799u, 0xB5F05AF1u, 0xFD80290Bu, 0x8B65ADB7u) + 
                         v.c3 * uint4(0xDFF4F563u, 0x7069770Du, 0xD1224537u, 0xE99ED6F3u)) + 0x48125549u;
         }
 
@@ -525,9 +520,9 @@
         [MethodImpl(MethodImplOptions.AggressiveInlining)]
         public static uint4 hashwide(in uint4x4 v)
         {
-            return (v.c0 * uint4(0xEEE2123Bu, 0xE3AD9FE5u, 0xCE1CF8BFu, 0x7BE39F3Bu) +
-                    v.c1 * uint4(0xFAB9913Fu, 0xB4501269u, 0xE04B89FDu, 0xDB3DE101u) +
-                    v.c2 * uint4(0x7B6D1B4Bu, 0x58399E77u, 0x5EAC29C9u, 0xFC6014F9u) +
+            return (v.c0 * uint4(0xEEE2123Bu, 0xE3AD9FE5u, 0xCE1CF8BFu, 0x7BE39F3Bu) + 
+                    v.c1 * uint4(0xFAB9913Fu, 0xB4501269u, 0xE04B89FDu, 0xDB3DE101u) + 
+                    v.c2 * uint4(0x7B6D1B4Bu, 0x58399E77u, 0x5EAC29C9u, 0xFC6014F9u) + 
                     v.c3 * uint4(0x6BF6693Fu, 0x9D1B1D9Bu, 0xF842F5C1u, 0xA47EC335u)) + 0xA477DF57u;
         }
 
