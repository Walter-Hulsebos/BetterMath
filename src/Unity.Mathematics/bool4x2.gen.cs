--- conflicted
+++ resolved
@@ -22,13 +22,8 @@
 
         /// <summary>Constructs a bool4x2 matrix from two bool4 vectors.</summary>
         [MethodImpl(MethodImplOptions.AggressiveInlining)]
-<<<<<<< HEAD
-        public bool4x2(bool4 c0, bool4 c1)
-        {
-=======
         public bool4x2(in bool4 c0, in bool4 c1)
         { 
->>>>>>> 5b56fe55
             this.c0 = c0;
             this.c1 = c1;
         }
@@ -39,7 +34,7 @@
                        bool m10, bool m11,
                        bool m20, bool m21,
                        bool m30, bool m31)
-        {
+        { 
             this.c0 = new bool4(m00, m10, m20, m30);
             this.c1 = new bool4(m01, m11, m21, m31);
         }
@@ -200,7 +195,7 @@
         [MethodImpl(MethodImplOptions.AggressiveInlining)]
         public static uint hash(in bool4x2 v)
         {
-            return csum(select(uint4(0xD19764C7u, 0xB5D0BF63u, 0xF9102C5Fu, 0x9881FB9Fu), uint4(0x56A1530Du, 0x804B722Du, 0x738E50E5u, 0x4FC93C25u), v.c0) +
+            return csum(select(uint4(0xD19764C7u, 0xB5D0BF63u, 0xF9102C5Fu, 0x9881FB9Fu), uint4(0x56A1530Du, 0x804B722Du, 0x738E50E5u, 0x4FC93C25u), v.c0) + 
                         select(uint4(0xCD0445A5u, 0xD2B90D9Bu, 0xD35C9B2Du, 0xA10D9E27u), uint4(0x568DAAA9u, 0x7530254Fu, 0x9F090439u, 0x5E9F85C9u), v.c1));
         }
 
@@ -212,7 +207,7 @@
         [MethodImpl(MethodImplOptions.AggressiveInlining)]
         public static uint4 hashwide(in bool4x2 v)
         {
-            return (select(uint4(0x8C4CA03Fu, 0xB8D969EDu, 0xAC5DB57Bu, 0xA91A02EDu), uint4(0xB3C49313u, 0xF43A9ABBu, 0x84E7E01Bu, 0x8E055BE5u), v.c0) +
+            return (select(uint4(0x8C4CA03Fu, 0xB8D969EDu, 0xAC5DB57Bu, 0xA91A02EDu), uint4(0xB3C49313u, 0xF43A9ABBu, 0x84E7E01Bu, 0x8E055BE5u), v.c0) + 
                     select(uint4(0x6E624EB7u, 0x7383ED49u, 0xDD49C23Bu, 0xEBD0D005u), uint4(0x91475DF7u, 0x55E84827u, 0x90A285BBu, 0x5D19E1D5u), v.c1));
         }
 
