//------------------------------------------------------------------------------
// <auto-generated>
//     This code was generated by a tool.
//
//     Changes to this file may cause incorrect behavior and will be lost if
//     the code is regenerated.
// </auto-generated>
//------------------------------------------------------------------------------
using System;
using System.Runtime.CompilerServices;

#pragma warning disable 0660, 0661

namespace Unity.Mathematics
{
    [System.Serializable]
    public partial struct double2x2 : System.IEquatable<double2x2>, IFormattable
    {
        public double2 c0;
        public double2 c1;

        /// <summary>double2x2 identity transform.</summary>
        public static readonly double2x2 identity = new double2x2(1.0, 0.0,   0.0, 1.0);

        /// <summary>double2x2 zero value.</summary>
        public static readonly double2x2 zero;

        /// <summary>Constructs a double2x2 matrix from two double2 vectors.</summary>
        [MethodImpl(MethodImplOptions.AggressiveInlining)]
<<<<<<< HEAD
        public double2x2(double2 c0, double2 c1)
        {
=======
        public double2x2(in double2 c0, in double2 c1)
        { 
>>>>>>> 5b56fe55
            this.c0 = c0;
            this.c1 = c1;
        }

        /// <summary>Constructs a double2x2 matrix from 4 double values given in row-major order.</summary>
        [MethodImpl(MethodImplOptions.AggressiveInlining)]
        public double2x2(double m00, double m01,
                         double m10, double m11)
        {
            this.c0 = new double2(m00, m10);
            this.c1 = new double2(m01, m11);
        }

        /// <summary>Constructs a double2x2 matrix from a single double value by assigning it to every component.</summary>
        [MethodImpl(MethodImplOptions.AggressiveInlining)]
        public double2x2(double v)
        {
            this.c0 = v;
            this.c1 = v;
        }

        /// <summary>Constructs a double2x2 matrix from a single bool value by converting it to double and assigning it to every component.</summary>
        [MethodImpl(MethodImplOptions.AggressiveInlining)]
        public double2x2(bool v)
        {
            this.c0 = math.select(new double2(0.0), new double2(1.0), v);
            this.c1 = math.select(new double2(0.0), new double2(1.0), v);
        }

        /// <summary>Constructs a double2x2 matrix from a bool2x2 matrix by componentwise conversion.</summary>
        [MethodImpl(MethodImplOptions.AggressiveInlining)]
        public double2x2(in bool2x2 v)
        {
            this.c0 = math.select(new double2(0.0), new double2(1.0), v.c0);
            this.c1 = math.select(new double2(0.0), new double2(1.0), v.c1);
        }

        /// <summary>Constructs a double2x2 matrix from a single int value by converting it to double and assigning it to every component.</summary>
        [MethodImpl(MethodImplOptions.AggressiveInlining)]
        public double2x2(int v)
        {
            this.c0 = v;
            this.c1 = v;
        }

        /// <summary>Constructs a double2x2 matrix from a int2x2 matrix by componentwise conversion.</summary>
        [MethodImpl(MethodImplOptions.AggressiveInlining)]
        public double2x2(in int2x2 v)
        {
            this.c0 = v.c0;
            this.c1 = v.c1;
        }

        /// <summary>Constructs a double2x2 matrix from a single uint value by converting it to double and assigning it to every component.</summary>
        [MethodImpl(MethodImplOptions.AggressiveInlining)]
        public double2x2(uint v)
        {
            this.c0 = v;
            this.c1 = v;
        }

        /// <summary>Constructs a double2x2 matrix from a uint2x2 matrix by componentwise conversion.</summary>
        [MethodImpl(MethodImplOptions.AggressiveInlining)]
        public double2x2(in uint2x2 v)
        {
            this.c0 = v.c0;
            this.c1 = v.c1;
        }

        /// <summary>Constructs a double2x2 matrix from a single float value by converting it to double and assigning it to every component.</summary>
        [MethodImpl(MethodImplOptions.AggressiveInlining)]
        public double2x2(float v)
        {
            this.c0 = v;
            this.c1 = v;
        }

        /// <summary>Constructs a double2x2 matrix from a float2x2 matrix by componentwise conversion.</summary>
        [MethodImpl(MethodImplOptions.AggressiveInlining)]
        public double2x2(in float2x2 v)
        {
            this.c0 = v.c0;
            this.c1 = v.c1;
        }


        /// <summary>Implicitly converts a single double value to a double2x2 matrix by assigning it to every component.</summary>
        [MethodImpl(MethodImplOptions.AggressiveInlining)]
        public static implicit operator double2x2(double v) { return new double2x2(v); }

        /// <summary>Explicitly converts a single bool value to a double2x2 matrix by converting it to double and assigning it to every component.</summary>
        [MethodImpl(MethodImplOptions.AggressiveInlining)]
        public static explicit operator double2x2(bool v) { return new double2x2(v); }

        /// <summary>Explicitly converts a bool2x2 matrix to a double2x2 matrix by componentwise conversion.</summary>
        [MethodImpl(MethodImplOptions.AggressiveInlining)]
        public static explicit operator double2x2(in bool2x2 v) { return new double2x2(v); }

        /// <summary>Implicitly converts a single int value to a double2x2 matrix by converting it to double and assigning it to every component.</summary>
        [MethodImpl(MethodImplOptions.AggressiveInlining)]
        public static implicit operator double2x2(int v) { return new double2x2(v); }

        /// <summary>Implicitly converts a int2x2 matrix to a double2x2 matrix by componentwise conversion.</summary>
        [MethodImpl(MethodImplOptions.AggressiveInlining)]
        public static implicit operator double2x2(in int2x2 v) { return new double2x2(v); }

        /// <summary>Implicitly converts a single uint value to a double2x2 matrix by converting it to double and assigning it to every component.</summary>
        [MethodImpl(MethodImplOptions.AggressiveInlining)]
        public static implicit operator double2x2(uint v) { return new double2x2(v); }

        /// <summary>Implicitly converts a uint2x2 matrix to a double2x2 matrix by componentwise conversion.</summary>
        [MethodImpl(MethodImplOptions.AggressiveInlining)]
        public static implicit operator double2x2(in uint2x2 v) { return new double2x2(v); }

        /// <summary>Implicitly converts a single float value to a double2x2 matrix by converting it to double and assigning it to every component.</summary>
        [MethodImpl(MethodImplOptions.AggressiveInlining)]
        public static implicit operator double2x2(float v) { return new double2x2(v); }

        /// <summary>Implicitly converts a float2x2 matrix to a double2x2 matrix by componentwise conversion.</summary>
        [MethodImpl(MethodImplOptions.AggressiveInlining)]
        public static implicit operator double2x2(in float2x2 v) { return new double2x2(v); }


        /// <summary>Returns the result of a componentwise multiplication operation on two double2x2 matrices.</summary>
        [MethodImpl(MethodImplOptions.AggressiveInlining)]
        public static double2x2 operator * (in double2x2 lhs, in double2x2 rhs) { return new double2x2 (lhs.c0 * rhs.c0, lhs.c1 * rhs.c1); }

        /// <summary>Returns the result of a componentwise multiplication operation on a double2x2 matrix and a double value.</summary>
        [MethodImpl(MethodImplOptions.AggressiveInlining)]
        public static double2x2 operator * (in double2x2 lhs, double rhs) { return new double2x2 (lhs.c0 * rhs, lhs.c1 * rhs); }

        /// <summary>Returns the result of a componentwise multiplication operation on a double value and a double2x2 matrix.</summary>
        [MethodImpl(MethodImplOptions.AggressiveInlining)]
        public static double2x2 operator * (double lhs, in double2x2 rhs) { return new double2x2 (lhs * rhs.c0, lhs * rhs.c1); }


        /// <summary>Returns the result of a componentwise addition operation on two double2x2 matrices.</summary>
        [MethodImpl(MethodImplOptions.AggressiveInlining)]
        public static double2x2 operator + (in double2x2 lhs, in double2x2 rhs) { return new double2x2 (lhs.c0 + rhs.c0, lhs.c1 + rhs.c1); }

        /// <summary>Returns the result of a componentwise addition operation on a double2x2 matrix and a double value.</summary>
        [MethodImpl(MethodImplOptions.AggressiveInlining)]
        public static double2x2 operator + (in double2x2 lhs, double rhs) { return new double2x2 (lhs.c0 + rhs, lhs.c1 + rhs); }

        /// <summary>Returns the result of a componentwise addition operation on a double value and a double2x2 matrix.</summary>
        [MethodImpl(MethodImplOptions.AggressiveInlining)]
        public static double2x2 operator + (double lhs, in double2x2 rhs) { return new double2x2 (lhs + rhs.c0, lhs + rhs.c1); }


        /// <summary>Returns the result of a componentwise subtraction operation on two double2x2 matrices.</summary>
        [MethodImpl(MethodImplOptions.AggressiveInlining)]
        public static double2x2 operator - (in double2x2 lhs, in double2x2 rhs) { return new double2x2 (lhs.c0 - rhs.c0, lhs.c1 - rhs.c1); }

        /// <summary>Returns the result of a componentwise subtraction operation on a double2x2 matrix and a double value.</summary>
        [MethodImpl(MethodImplOptions.AggressiveInlining)]
        public static double2x2 operator - (in double2x2 lhs, double rhs) { return new double2x2 (lhs.c0 - rhs, lhs.c1 - rhs); }

        /// <summary>Returns the result of a componentwise subtraction operation on a double value and a double2x2 matrix.</summary>
        [MethodImpl(MethodImplOptions.AggressiveInlining)]
        public static double2x2 operator - (double lhs, in double2x2 rhs) { return new double2x2 (lhs - rhs.c0, lhs - rhs.c1); }


        /// <summary>Returns the result of a componentwise division operation on two double2x2 matrices.</summary>
        [MethodImpl(MethodImplOptions.AggressiveInlining)]
        public static double2x2 operator / (in double2x2 lhs, in double2x2 rhs) { return new double2x2 (lhs.c0 / rhs.c0, lhs.c1 / rhs.c1); }

        /// <summary>Returns the result of a componentwise division operation on a double2x2 matrix and a double value.</summary>
        [MethodImpl(MethodImplOptions.AggressiveInlining)]
        public static double2x2 operator / (in double2x2 lhs, double rhs) { return new double2x2 (lhs.c0 / rhs, lhs.c1 / rhs); }

        /// <summary>Returns the result of a componentwise division operation on a double value and a double2x2 matrix.</summary>
        [MethodImpl(MethodImplOptions.AggressiveInlining)]
        public static double2x2 operator / (double lhs, in double2x2 rhs) { return new double2x2 (lhs / rhs.c0, lhs / rhs.c1); }


        /// <summary>Returns the result of a componentwise modulus operation on two double2x2 matrices.</summary>
        [MethodImpl(MethodImplOptions.AggressiveInlining)]
        public static double2x2 operator % (in double2x2 lhs, in double2x2 rhs) { return new double2x2 (lhs.c0 % rhs.c0, lhs.c1 % rhs.c1); }

        /// <summary>Returns the result of a componentwise modulus operation on a double2x2 matrix and a double value.</summary>
        [MethodImpl(MethodImplOptions.AggressiveInlining)]
        public static double2x2 operator % (in double2x2 lhs, double rhs) { return new double2x2 (lhs.c0 % rhs, lhs.c1 % rhs); }

        /// <summary>Returns the result of a componentwise modulus operation on a double value and a double2x2 matrix.</summary>
        [MethodImpl(MethodImplOptions.AggressiveInlining)]
        public static double2x2 operator % (double lhs, in double2x2 rhs) { return new double2x2 (lhs % rhs.c0, lhs % rhs.c1); }


        /// <summary>Returns the result of a componentwise increment operation on a double2x2 matrix.</summary>
        [MethodImpl(MethodImplOptions.AggressiveInlining)]
        public static double2x2 operator ++ (double2x2 val) { return new double2x2 (++val.c0, ++val.c1); }


        /// <summary>Returns the result of a componentwise decrement operation on a double2x2 matrix.</summary>
        [MethodImpl(MethodImplOptions.AggressiveInlining)]
        public static double2x2 operator -- (double2x2 val) { return new double2x2 (--val.c0, --val.c1); }


        /// <summary>Returns the result of a componentwise less than operation on two double2x2 matrices.</summary>
        [MethodImpl(MethodImplOptions.AggressiveInlining)]
        public static bool2x2 operator < (in double2x2 lhs, in double2x2 rhs) { return new bool2x2 (lhs.c0 < rhs.c0, lhs.c1 < rhs.c1); }

        /// <summary>Returns the result of a componentwise less than operation on a double2x2 matrix and a double value.</summary>
        [MethodImpl(MethodImplOptions.AggressiveInlining)]
        public static bool2x2 operator < (in double2x2 lhs, double rhs) { return new bool2x2 (lhs.c0 < rhs, lhs.c1 < rhs); }

        /// <summary>Returns the result of a componentwise less than operation on a double value and a double2x2 matrix.</summary>
        [MethodImpl(MethodImplOptions.AggressiveInlining)]
        public static bool2x2 operator < (double lhs, in double2x2 rhs) { return new bool2x2 (lhs < rhs.c0, lhs < rhs.c1); }


        /// <summary>Returns the result of a componentwise less or equal operation on two double2x2 matrices.</summary>
        [MethodImpl(MethodImplOptions.AggressiveInlining)]
        public static bool2x2 operator <= (in double2x2 lhs, in double2x2 rhs) { return new bool2x2 (lhs.c0 <= rhs.c0, lhs.c1 <= rhs.c1); }

        /// <summary>Returns the result of a componentwise less or equal operation on a double2x2 matrix and a double value.</summary>
        [MethodImpl(MethodImplOptions.AggressiveInlining)]
        public static bool2x2 operator <= (in double2x2 lhs, double rhs) { return new bool2x2 (lhs.c0 <= rhs, lhs.c1 <= rhs); }

        /// <summary>Returns the result of a componentwise less or equal operation on a double value and a double2x2 matrix.</summary>
        [MethodImpl(MethodImplOptions.AggressiveInlining)]
        public static bool2x2 operator <= (double lhs, in double2x2 rhs) { return new bool2x2 (lhs <= rhs.c0, lhs <= rhs.c1); }


        /// <summary>Returns the result of a componentwise greater than operation on two double2x2 matrices.</summary>
        [MethodImpl(MethodImplOptions.AggressiveInlining)]
        public static bool2x2 operator > (in double2x2 lhs, in double2x2 rhs) { return new bool2x2 (lhs.c0 > rhs.c0, lhs.c1 > rhs.c1); }

        /// <summary>Returns the result of a componentwise greater than operation on a double2x2 matrix and a double value.</summary>
        [MethodImpl(MethodImplOptions.AggressiveInlining)]
        public static bool2x2 operator > (in double2x2 lhs, double rhs) { return new bool2x2 (lhs.c0 > rhs, lhs.c1 > rhs); }

        /// <summary>Returns the result of a componentwise greater than operation on a double value and a double2x2 matrix.</summary>
        [MethodImpl(MethodImplOptions.AggressiveInlining)]
        public static bool2x2 operator > (double lhs, in double2x2 rhs) { return new bool2x2 (lhs > rhs.c0, lhs > rhs.c1); }


        /// <summary>Returns the result of a componentwise greater or equal operation on two double2x2 matrices.</summary>
        [MethodImpl(MethodImplOptions.AggressiveInlining)]
        public static bool2x2 operator >= (in double2x2 lhs, in double2x2 rhs) { return new bool2x2 (lhs.c0 >= rhs.c0, lhs.c1 >= rhs.c1); }

        /// <summary>Returns the result of a componentwise greater or equal operation on a double2x2 matrix and a double value.</summary>
        [MethodImpl(MethodImplOptions.AggressiveInlining)]
        public static bool2x2 operator >= (in double2x2 lhs, double rhs) { return new bool2x2 (lhs.c0 >= rhs, lhs.c1 >= rhs); }

        /// <summary>Returns the result of a componentwise greater or equal operation on a double value and a double2x2 matrix.</summary>
        [MethodImpl(MethodImplOptions.AggressiveInlining)]
        public static bool2x2 operator >= (double lhs, in double2x2 rhs) { return new bool2x2 (lhs >= rhs.c0, lhs >= rhs.c1); }


        /// <summary>Returns the result of a componentwise unary minus operation on a double2x2 matrix.</summary>
        [MethodImpl(MethodImplOptions.AggressiveInlining)]
        public static double2x2 operator - (double2x2 val) { return new double2x2 (-val.c0, -val.c1); }


        /// <summary>Returns the result of a componentwise unary plus operation on a double2x2 matrix.</summary>
        [MethodImpl(MethodImplOptions.AggressiveInlining)]
        public static double2x2 operator + (double2x2 val) { return new double2x2 (+val.c0, +val.c1); }


        /// <summary>Returns the result of a componentwise equality operation on two double2x2 matrices.</summary>
        [MethodImpl(MethodImplOptions.AggressiveInlining)]
        public static bool2x2 operator == (in double2x2 lhs, in double2x2 rhs) { return new bool2x2 (lhs.c0 == rhs.c0, lhs.c1 == rhs.c1); }

        /// <summary>Returns the result of a componentwise equality operation on a double2x2 matrix and a double value.</summary>
        [MethodImpl(MethodImplOptions.AggressiveInlining)]
        public static bool2x2 operator == (in double2x2 lhs, double rhs) { return new bool2x2 (lhs.c0 == rhs, lhs.c1 == rhs); }

        /// <summary>Returns the result of a componentwise equality operation on a double value and a double2x2 matrix.</summary>
        [MethodImpl(MethodImplOptions.AggressiveInlining)]
        public static bool2x2 operator == (double lhs, in double2x2 rhs) { return new bool2x2 (lhs == rhs.c0, lhs == rhs.c1); }


        /// <summary>Returns the result of a componentwise not equal operation on two double2x2 matrices.</summary>
        [MethodImpl(MethodImplOptions.AggressiveInlining)]
        public static bool2x2 operator != (in double2x2 lhs, in double2x2 rhs) { return new bool2x2 (lhs.c0 != rhs.c0, lhs.c1 != rhs.c1); }

        /// <summary>Returns the result of a componentwise not equal operation on a double2x2 matrix and a double value.</summary>
        [MethodImpl(MethodImplOptions.AggressiveInlining)]
        public static bool2x2 operator != (in double2x2 lhs, double rhs) { return new bool2x2 (lhs.c0 != rhs, lhs.c1 != rhs); }

        /// <summary>Returns the result of a componentwise not equal operation on a double value and a double2x2 matrix.</summary>
        [MethodImpl(MethodImplOptions.AggressiveInlining)]
        public static bool2x2 operator != (double lhs, in double2x2 rhs) { return new bool2x2 (lhs != rhs.c0, lhs != rhs.c1); }



        /// <summary>Returns the double2 element at a specified index.</summary>
        unsafe public ref double2 this[int index]
        {
            get
            {
#if ENABLE_UNITY_COLLECTIONS_CHECKS
                if ((uint)index >= 2)
                    throw new System.ArgumentException("index must be between[0...1]");
#endif
                fixed (double2x2* array = &this) { return ref ((double2*)array)[index]; }
            }
        }

        /// <summary>Returns true if the double2x2 is equal to a given double2x2, false otherwise.</summary>
        [MethodImpl(MethodImplOptions.AggressiveInlining)]
        public bool Equals(double2x2 rhs) { return c0.Equals(rhs.c0) && c1.Equals(rhs.c1); }

        /// <summary>Returns true if the double2x2 is equal to a given double2x2, false otherwise.</summary>
        public override bool Equals(object o) { return Equals((double2x2)o); }


        /// <summary>Returns a hash code for the double2x2.</summary>
        [MethodImpl(MethodImplOptions.AggressiveInlining)]
        public override int GetHashCode() { return (int)math.hash(this); }


        /// <summary>Returns a string representation of the double2x2.</summary>
        [MethodImpl(MethodImplOptions.AggressiveInlining)]
        public override string ToString()
        {
            return string.Format("double2x2({0}, {1},  {2}, {3})", c0.x, c1.x, c0.y, c1.y);
        }

        /// <summary>Returns a string representation of the double2x2 using a specified format and culture-specific format information.</summary>
        [MethodImpl(MethodImplOptions.AggressiveInlining)]
        public string ToString(string format, IFormatProvider formatProvider)
        {
            return string.Format("double2x2({0}, {1},  {2}, {3})", c0.x.ToString(format, formatProvider), c1.x.ToString(format, formatProvider), c0.y.ToString(format, formatProvider), c1.y.ToString(format, formatProvider));
        }

    }

    public static partial class math
    {
        /// <summary>Returns a double2x2 matrix constructed from two double2 vectors.</summary>
        [MethodImpl(MethodImplOptions.AggressiveInlining)]
        public static double2x2 double2x2(in double2 c0, in double2 c1) { return new double2x2(c0, c1); }

        /// <summary>Returns a double2x2 matrix constructed from from 4 double values given in row-major order.</summary>
        [MethodImpl(MethodImplOptions.AggressiveInlining)]
        public static double2x2 double2x2(double m00, double m01,
                                          double m10, double m11)
        {
            return new double2x2(m00, m01,
                                 m10, m11);
        }

        /// <summary>Returns a double2x2 matrix constructed from a single double value by assigning it to every component.</summary>
        [MethodImpl(MethodImplOptions.AggressiveInlining)]
        public static double2x2 double2x2(double v) { return new double2x2(v); }

        /// <summary>Returns a double2x2 matrix constructed from a single bool value by converting it to double and assigning it to every component.</summary>
        [MethodImpl(MethodImplOptions.AggressiveInlining)]
        public static double2x2 double2x2(bool v) { return new double2x2(v); }

        /// <summary>Return a double2x2 matrix constructed from a bool2x2 matrix by componentwise conversion.</summary>
        [MethodImpl(MethodImplOptions.AggressiveInlining)]
        public static double2x2 double2x2(in bool2x2 v) { return new double2x2(v); }

        /// <summary>Returns a double2x2 matrix constructed from a single int value by converting it to double and assigning it to every component.</summary>
        [MethodImpl(MethodImplOptions.AggressiveInlining)]
        public static double2x2 double2x2(int v) { return new double2x2(v); }

        /// <summary>Return a double2x2 matrix constructed from a int2x2 matrix by componentwise conversion.</summary>
        [MethodImpl(MethodImplOptions.AggressiveInlining)]
        public static double2x2 double2x2(in int2x2 v) { return new double2x2(v); }

        /// <summary>Returns a double2x2 matrix constructed from a single uint value by converting it to double and assigning it to every component.</summary>
        [MethodImpl(MethodImplOptions.AggressiveInlining)]
        public static double2x2 double2x2(uint v) { return new double2x2(v); }

        /// <summary>Return a double2x2 matrix constructed from a uint2x2 matrix by componentwise conversion.</summary>
        [MethodImpl(MethodImplOptions.AggressiveInlining)]
        public static double2x2 double2x2(in uint2x2 v) { return new double2x2(v); }

        /// <summary>Returns a double2x2 matrix constructed from a single float value by converting it to double and assigning it to every component.</summary>
        [MethodImpl(MethodImplOptions.AggressiveInlining)]
        public static double2x2 double2x2(float v) { return new double2x2(v); }

        /// <summary>Return a double2x2 matrix constructed from a float2x2 matrix by componentwise conversion.</summary>
        [MethodImpl(MethodImplOptions.AggressiveInlining)]
        public static double2x2 double2x2(in float2x2 v) { return new double2x2(v); }

        /// <summary>Return the double2x2 transpose of a double2x2 matrix.</summary>
        [MethodImpl(MethodImplOptions.AggressiveInlining)]
        public static double2x2 transpose(in double2x2 v)
        {
            return double2x2(
                v.c0.x, v.c0.y,
                v.c1.x, v.c1.y);
        }

        /// <summary>Returns the double2x2 full inverse of a double2x2 matrix.</summary>
        [MethodImpl(MethodImplOptions.AggressiveInlining)]
        public static double2x2 inverse(in double2x2 m)
        {
            double a = m.c0.x;
            double b = m.c1.x;
            double c = m.c0.y;
            double d = m.c1.y;

            double det = a * d - b * c;

            return double2x2(d, -b, -c, a) * (1.0 / det);
        }

        /// <summary>Returns the determinant of a double2x2 matrix.</summary>
        [MethodImpl(MethodImplOptions.AggressiveInlining)]
        public static double determinant(in double2x2 m)
        {
            double a = m.c0.x;
            double b = m.c1.x;
            double c = m.c0.y;
            double d = m.c1.y;

            return a * d - b * c;
        }

        /// <summary>Returns a uint hash code of a double2x2 vector.</summary>
        [MethodImpl(MethodImplOptions.AggressiveInlining)]
        public static uint hash(in double2x2 v)
        {
            return csum(fold_to_uint(v.c0) * uint2(0xFD80290Bu, 0x8B65ADB7u) +
                        fold_to_uint(v.c1) * uint2(0xDFF4F563u, 0x7069770Du)) + 0xD1224537u;
        }

        /// <summary>
        /// Returns a uint2 vector hash code of a double2x2 vector.
        /// When multiple elements are to be hashes together, it can more efficient to calculate and combine wide hash
        /// that are only reduced to a narrow uint hash at the very end instead of at every step.
        /// </summary>
        [MethodImpl(MethodImplOptions.AggressiveInlining)]
        public static uint2 hashwide(in double2x2 v)
        {
            return (fold_to_uint(v.c0) * uint2(0xE99ED6F3u, 0x48125549u) +
                    fold_to_uint(v.c1) * uint2(0xEEE2123Bu, 0xE3AD9FE5u)) + 0xCE1CF8BFu;
        }

    }
}<|MERGE_RESOLUTION|>--- conflicted
+++ resolved
@@ -27,13 +27,8 @@
 
         /// <summary>Constructs a double2x2 matrix from two double2 vectors.</summary>
         [MethodImpl(MethodImplOptions.AggressiveInlining)]
-<<<<<<< HEAD
-        public double2x2(double2 c0, double2 c1)
-        {
-=======
         public double2x2(in double2 c0, in double2 c1)
         { 
->>>>>>> 5b56fe55
             this.c0 = c0;
             this.c1 = c1;
         }
@@ -42,7 +37,7 @@
         [MethodImpl(MethodImplOptions.AggressiveInlining)]
         public double2x2(double m00, double m01,
                          double m10, double m11)
-        {
+        { 
             this.c0 = new double2(m00, m10);
             this.c1 = new double2(m01, m11);
         }
@@ -453,7 +448,7 @@
         [MethodImpl(MethodImplOptions.AggressiveInlining)]
         public static uint hash(in double2x2 v)
         {
-            return csum(fold_to_uint(v.c0) * uint2(0xFD80290Bu, 0x8B65ADB7u) +
+            return csum(fold_to_uint(v.c0) * uint2(0xFD80290Bu, 0x8B65ADB7u) + 
                         fold_to_uint(v.c1) * uint2(0xDFF4F563u, 0x7069770Du)) + 0xD1224537u;
         }
 
@@ -465,7 +460,7 @@
         [MethodImpl(MethodImplOptions.AggressiveInlining)]
         public static uint2 hashwide(in double2x2 v)
         {
-            return (fold_to_uint(v.c0) * uint2(0xE99ED6F3u, 0x48125549u) +
+            return (fold_to_uint(v.c0) * uint2(0xE99ED6F3u, 0x48125549u) + 
                     fold_to_uint(v.c1) * uint2(0xEEE2123Bu, 0xE3AD9FE5u)) + 0xCE1CF8BFu;
         }
 
