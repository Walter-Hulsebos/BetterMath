//------------------------------------------------------------------------------
// <auto-generated>
//     This code was generated by a tool.
//
//     Changes to this file may cause incorrect behavior and will be lost if
//     the code is regenerated.
// </auto-generated>
//------------------------------------------------------------------------------
using System;
using System.Runtime.CompilerServices;

#pragma warning disable 0660, 0661

namespace Unity.Mathematics
{
    [System.Serializable]
    public partial struct int3x2 : System.IEquatable<int3x2>, IFormattable
    {
        public int3 c0;
        public int3 c1;

        /// <summary>int3x2 zero value.</summary>
        public static readonly int3x2 zero;

        /// <summary>Constructs a int3x2 matrix from two int3 vectors.</summary>
        [MethodImpl(MethodImplOptions.AggressiveInlining)]
<<<<<<< HEAD
        public int3x2(int3 c0, int3 c1)
        {
=======
        public int3x2(in int3 c0, in int3 c1)
        { 
>>>>>>> 5b56fe55
            this.c0 = c0;
            this.c1 = c1;
        }

        /// <summary>Constructs a int3x2 matrix from 6 int values given in row-major order.</summary>
        [MethodImpl(MethodImplOptions.AggressiveInlining)]
        public int3x2(int m00, int m01,
                      int m10, int m11,
                      int m20, int m21)
        {
            this.c0 = new int3(m00, m10, m20);
            this.c1 = new int3(m01, m11, m21);
        }

        /// <summary>Constructs a int3x2 matrix from a single int value by assigning it to every component.</summary>
        [MethodImpl(MethodImplOptions.AggressiveInlining)]
        public int3x2(int v)
        {
            this.c0 = v;
            this.c1 = v;
        }

        /// <summary>Constructs a int3x2 matrix from a single bool value by converting it to int and assigning it to every component.</summary>
        [MethodImpl(MethodImplOptions.AggressiveInlining)]
        public int3x2(bool v)
        {
            this.c0 = math.select(new int3(0), new int3(1), v);
            this.c1 = math.select(new int3(0), new int3(1), v);
        }

        /// <summary>Constructs a int3x2 matrix from a bool3x2 matrix by componentwise conversion.</summary>
        [MethodImpl(MethodImplOptions.AggressiveInlining)]
        public int3x2(in bool3x2 v)
        {
            this.c0 = math.select(new int3(0), new int3(1), v.c0);
            this.c1 = math.select(new int3(0), new int3(1), v.c1);
        }

        /// <summary>Constructs a int3x2 matrix from a single uint value by converting it to int and assigning it to every component.</summary>
        [MethodImpl(MethodImplOptions.AggressiveInlining)]
        public int3x2(uint v)
        {
            this.c0 = (int3)v;
            this.c1 = (int3)v;
        }

        /// <summary>Constructs a int3x2 matrix from a uint3x2 matrix by componentwise conversion.</summary>
        [MethodImpl(MethodImplOptions.AggressiveInlining)]
        public int3x2(in uint3x2 v)
        {
            this.c0 = (int3)v.c0;
            this.c1 = (int3)v.c1;
        }

        /// <summary>Constructs a int3x2 matrix from a single float value by converting it to int and assigning it to every component.</summary>
        [MethodImpl(MethodImplOptions.AggressiveInlining)]
        public int3x2(float v)
        {
            this.c0 = (int3)v;
            this.c1 = (int3)v;
        }

        /// <summary>Constructs a int3x2 matrix from a float3x2 matrix by componentwise conversion.</summary>
        [MethodImpl(MethodImplOptions.AggressiveInlining)]
        public int3x2(in float3x2 v)
        {
            this.c0 = (int3)v.c0;
            this.c1 = (int3)v.c1;
        }

        /// <summary>Constructs a int3x2 matrix from a single double value by converting it to int and assigning it to every component.</summary>
        [MethodImpl(MethodImplOptions.AggressiveInlining)]
        public int3x2(double v)
        {
            this.c0 = (int3)v;
            this.c1 = (int3)v;
        }

        /// <summary>Constructs a int3x2 matrix from a double3x2 matrix by componentwise conversion.</summary>
        [MethodImpl(MethodImplOptions.AggressiveInlining)]
        public int3x2(in double3x2 v)
        {
            this.c0 = (int3)v.c0;
            this.c1 = (int3)v.c1;
        }


        /// <summary>Implicitly converts a single int value to a int3x2 matrix by assigning it to every component.</summary>
        [MethodImpl(MethodImplOptions.AggressiveInlining)]
        public static implicit operator int3x2(int v) { return new int3x2(v); }

        /// <summary>Explicitly converts a single bool value to a int3x2 matrix by converting it to int and assigning it to every component.</summary>
        [MethodImpl(MethodImplOptions.AggressiveInlining)]
        public static explicit operator int3x2(bool v) { return new int3x2(v); }

        /// <summary>Explicitly converts a bool3x2 matrix to a int3x2 matrix by componentwise conversion.</summary>
        [MethodImpl(MethodImplOptions.AggressiveInlining)]
        public static explicit operator int3x2(in bool3x2 v) { return new int3x2(v); }

        /// <summary>Explicitly converts a single uint value to a int3x2 matrix by converting it to int and assigning it to every component.</summary>
        [MethodImpl(MethodImplOptions.AggressiveInlining)]
        public static explicit operator int3x2(uint v) { return new int3x2(v); }

        /// <summary>Explicitly converts a uint3x2 matrix to a int3x2 matrix by componentwise conversion.</summary>
        [MethodImpl(MethodImplOptions.AggressiveInlining)]
        public static explicit operator int3x2(in uint3x2 v) { return new int3x2(v); }

        /// <summary>Explicitly converts a single float value to a int3x2 matrix by converting it to int and assigning it to every component.</summary>
        [MethodImpl(MethodImplOptions.AggressiveInlining)]
        public static explicit operator int3x2(float v) { return new int3x2(v); }

        /// <summary>Explicitly converts a float3x2 matrix to a int3x2 matrix by componentwise conversion.</summary>
        [MethodImpl(MethodImplOptions.AggressiveInlining)]
        public static explicit operator int3x2(in float3x2 v) { return new int3x2(v); }

        /// <summary>Explicitly converts a single double value to a int3x2 matrix by converting it to int and assigning it to every component.</summary>
        [MethodImpl(MethodImplOptions.AggressiveInlining)]
        public static explicit operator int3x2(double v) { return new int3x2(v); }

        /// <summary>Explicitly converts a double3x2 matrix to a int3x2 matrix by componentwise conversion.</summary>
        [MethodImpl(MethodImplOptions.AggressiveInlining)]
        public static explicit operator int3x2(in double3x2 v) { return new int3x2(v); }


        /// <summary>Returns the result of a componentwise multiplication operation on two int3x2 matrices.</summary>
        [MethodImpl(MethodImplOptions.AggressiveInlining)]
        public static int3x2 operator * (in int3x2 lhs, in int3x2 rhs) { return new int3x2 (lhs.c0 * rhs.c0, lhs.c1 * rhs.c1); }

        /// <summary>Returns the result of a componentwise multiplication operation on an int3x2 matrix and an int value.</summary>
        [MethodImpl(MethodImplOptions.AggressiveInlining)]
        public static int3x2 operator * (in int3x2 lhs, int rhs) { return new int3x2 (lhs.c0 * rhs, lhs.c1 * rhs); }

        /// <summary>Returns the result of a componentwise multiplication operation on an int value and an int3x2 matrix.</summary>
        [MethodImpl(MethodImplOptions.AggressiveInlining)]
        public static int3x2 operator * (int lhs, in int3x2 rhs) { return new int3x2 (lhs * rhs.c0, lhs * rhs.c1); }


        /// <summary>Returns the result of a componentwise addition operation on two int3x2 matrices.</summary>
        [MethodImpl(MethodImplOptions.AggressiveInlining)]
        public static int3x2 operator + (in int3x2 lhs, in int3x2 rhs) { return new int3x2 (lhs.c0 + rhs.c0, lhs.c1 + rhs.c1); }

        /// <summary>Returns the result of a componentwise addition operation on an int3x2 matrix and an int value.</summary>
        [MethodImpl(MethodImplOptions.AggressiveInlining)]
        public static int3x2 operator + (in int3x2 lhs, int rhs) { return new int3x2 (lhs.c0 + rhs, lhs.c1 + rhs); }

        /// <summary>Returns the result of a componentwise addition operation on an int value and an int3x2 matrix.</summary>
        [MethodImpl(MethodImplOptions.AggressiveInlining)]
        public static int3x2 operator + (int lhs, in int3x2 rhs) { return new int3x2 (lhs + rhs.c0, lhs + rhs.c1); }


        /// <summary>Returns the result of a componentwise subtraction operation on two int3x2 matrices.</summary>
        [MethodImpl(MethodImplOptions.AggressiveInlining)]
        public static int3x2 operator - (in int3x2 lhs, in int3x2 rhs) { return new int3x2 (lhs.c0 - rhs.c0, lhs.c1 - rhs.c1); }

        /// <summary>Returns the result of a componentwise subtraction operation on an int3x2 matrix and an int value.</summary>
        [MethodImpl(MethodImplOptions.AggressiveInlining)]
        public static int3x2 operator - (in int3x2 lhs, int rhs) { return new int3x2 (lhs.c0 - rhs, lhs.c1 - rhs); }

        /// <summary>Returns the result of a componentwise subtraction operation on an int value and an int3x2 matrix.</summary>
        [MethodImpl(MethodImplOptions.AggressiveInlining)]
        public static int3x2 operator - (int lhs, in int3x2 rhs) { return new int3x2 (lhs - rhs.c0, lhs - rhs.c1); }


        /// <summary>Returns the result of a componentwise division operation on two int3x2 matrices.</summary>
        [MethodImpl(MethodImplOptions.AggressiveInlining)]
        public static int3x2 operator / (in int3x2 lhs, in int3x2 rhs) { return new int3x2 (lhs.c0 / rhs.c0, lhs.c1 / rhs.c1); }

        /// <summary>Returns the result of a componentwise division operation on an int3x2 matrix and an int value.</summary>
        [MethodImpl(MethodImplOptions.AggressiveInlining)]
        public static int3x2 operator / (in int3x2 lhs, int rhs) { return new int3x2 (lhs.c0 / rhs, lhs.c1 / rhs); }

        /// <summary>Returns the result of a componentwise division operation on an int value and an int3x2 matrix.</summary>
        [MethodImpl(MethodImplOptions.AggressiveInlining)]
        public static int3x2 operator / (int lhs, in int3x2 rhs) { return new int3x2 (lhs / rhs.c0, lhs / rhs.c1); }


        /// <summary>Returns the result of a componentwise modulus operation on two int3x2 matrices.</summary>
        [MethodImpl(MethodImplOptions.AggressiveInlining)]
        public static int3x2 operator % (in int3x2 lhs, in int3x2 rhs) { return new int3x2 (lhs.c0 % rhs.c0, lhs.c1 % rhs.c1); }

        /// <summary>Returns the result of a componentwise modulus operation on an int3x2 matrix and an int value.</summary>
        [MethodImpl(MethodImplOptions.AggressiveInlining)]
        public static int3x2 operator % (in int3x2 lhs, int rhs) { return new int3x2 (lhs.c0 % rhs, lhs.c1 % rhs); }

        /// <summary>Returns the result of a componentwise modulus operation on an int value and an int3x2 matrix.</summary>
        [MethodImpl(MethodImplOptions.AggressiveInlining)]
        public static int3x2 operator % (int lhs, in int3x2 rhs) { return new int3x2 (lhs % rhs.c0, lhs % rhs.c1); }


        /// <summary>Returns the result of a componentwise increment operation on an int3x2 matrix.</summary>
        [MethodImpl(MethodImplOptions.AggressiveInlining)]
        public static int3x2 operator ++ (int3x2 val) { return new int3x2 (++val.c0, ++val.c1); }


        /// <summary>Returns the result of a componentwise decrement operation on an int3x2 matrix.</summary>
        [MethodImpl(MethodImplOptions.AggressiveInlining)]
        public static int3x2 operator -- (int3x2 val) { return new int3x2 (--val.c0, --val.c1); }


        /// <summary>Returns the result of a componentwise less than operation on two int3x2 matrices.</summary>
        [MethodImpl(MethodImplOptions.AggressiveInlining)]
        public static bool3x2 operator < (in int3x2 lhs, in int3x2 rhs) { return new bool3x2 (lhs.c0 < rhs.c0, lhs.c1 < rhs.c1); }

        /// <summary>Returns the result of a componentwise less than operation on an int3x2 matrix and an int value.</summary>
        [MethodImpl(MethodImplOptions.AggressiveInlining)]
        public static bool3x2 operator < (in int3x2 lhs, int rhs) { return new bool3x2 (lhs.c0 < rhs, lhs.c1 < rhs); }

        /// <summary>Returns the result of a componentwise less than operation on an int value and an int3x2 matrix.</summary>
        [MethodImpl(MethodImplOptions.AggressiveInlining)]
        public static bool3x2 operator < (int lhs, in int3x2 rhs) { return new bool3x2 (lhs < rhs.c0, lhs < rhs.c1); }


        /// <summary>Returns the result of a componentwise less or equal operation on two int3x2 matrices.</summary>
        [MethodImpl(MethodImplOptions.AggressiveInlining)]
        public static bool3x2 operator <= (in int3x2 lhs, in int3x2 rhs) { return new bool3x2 (lhs.c0 <= rhs.c0, lhs.c1 <= rhs.c1); }

        /// <summary>Returns the result of a componentwise less or equal operation on an int3x2 matrix and an int value.</summary>
        [MethodImpl(MethodImplOptions.AggressiveInlining)]
        public static bool3x2 operator <= (in int3x2 lhs, int rhs) { return new bool3x2 (lhs.c0 <= rhs, lhs.c1 <= rhs); }

        /// <summary>Returns the result of a componentwise less or equal operation on an int value and an int3x2 matrix.</summary>
        [MethodImpl(MethodImplOptions.AggressiveInlining)]
        public static bool3x2 operator <= (int lhs, in int3x2 rhs) { return new bool3x2 (lhs <= rhs.c0, lhs <= rhs.c1); }


        /// <summary>Returns the result of a componentwise greater than operation on two int3x2 matrices.</summary>
        [MethodImpl(MethodImplOptions.AggressiveInlining)]
        public static bool3x2 operator > (in int3x2 lhs, in int3x2 rhs) { return new bool3x2 (lhs.c0 > rhs.c0, lhs.c1 > rhs.c1); }

        /// <summary>Returns the result of a componentwise greater than operation on an int3x2 matrix and an int value.</summary>
        [MethodImpl(MethodImplOptions.AggressiveInlining)]
        public static bool3x2 operator > (in int3x2 lhs, int rhs) { return new bool3x2 (lhs.c0 > rhs, lhs.c1 > rhs); }

        /// <summary>Returns the result of a componentwise greater than operation on an int value and an int3x2 matrix.</summary>
        [MethodImpl(MethodImplOptions.AggressiveInlining)]
        public static bool3x2 operator > (int lhs, in int3x2 rhs) { return new bool3x2 (lhs > rhs.c0, lhs > rhs.c1); }


        /// <summary>Returns the result of a componentwise greater or equal operation on two int3x2 matrices.</summary>
        [MethodImpl(MethodImplOptions.AggressiveInlining)]
        public static bool3x2 operator >= (in int3x2 lhs, in int3x2 rhs) { return new bool3x2 (lhs.c0 >= rhs.c0, lhs.c1 >= rhs.c1); }

        /// <summary>Returns the result of a componentwise greater or equal operation on an int3x2 matrix and an int value.</summary>
        [MethodImpl(MethodImplOptions.AggressiveInlining)]
        public static bool3x2 operator >= (in int3x2 lhs, int rhs) { return new bool3x2 (lhs.c0 >= rhs, lhs.c1 >= rhs); }

        /// <summary>Returns the result of a componentwise greater or equal operation on an int value and an int3x2 matrix.</summary>
        [MethodImpl(MethodImplOptions.AggressiveInlining)]
        public static bool3x2 operator >= (int lhs, in int3x2 rhs) { return new bool3x2 (lhs >= rhs.c0, lhs >= rhs.c1); }


        /// <summary>Returns the result of a componentwise unary minus operation on an int3x2 matrix.</summary>
        [MethodImpl(MethodImplOptions.AggressiveInlining)]
        public static int3x2 operator - (int3x2 val) { return new int3x2 (-val.c0, -val.c1); }


        /// <summary>Returns the result of a componentwise unary plus operation on an int3x2 matrix.</summary>
        [MethodImpl(MethodImplOptions.AggressiveInlining)]
        public static int3x2 operator + (int3x2 val) { return new int3x2 (+val.c0, +val.c1); }


        /// <summary>Returns the result of a componentwise left shift operation on an int3x2 matrix by a number of bits specified by a single int.</summary>
        [MethodImpl(MethodImplOptions.AggressiveInlining)]
        public static int3x2 operator << (in int3x2 x, int n) { return new int3x2 (x.c0 << n, x.c1 << n); }

        /// <summary>Returns the result of a componentwise right shift operation on an int3x2 matrix by a number of bits specified by a single int.</summary>
        [MethodImpl(MethodImplOptions.AggressiveInlining)]
        public static int3x2 operator >> (in int3x2 x, int n) { return new int3x2 (x.c0 >> n, x.c1 >> n); }

        /// <summary>Returns the result of a componentwise equality operation on two int3x2 matrices.</summary>
        [MethodImpl(MethodImplOptions.AggressiveInlining)]
        public static bool3x2 operator == (in int3x2 lhs, in int3x2 rhs) { return new bool3x2 (lhs.c0 == rhs.c0, lhs.c1 == rhs.c1); }

        /// <summary>Returns the result of a componentwise equality operation on an int3x2 matrix and an int value.</summary>
        [MethodImpl(MethodImplOptions.AggressiveInlining)]
        public static bool3x2 operator == (in int3x2 lhs, int rhs) { return new bool3x2 (lhs.c0 == rhs, lhs.c1 == rhs); }

        /// <summary>Returns the result of a componentwise equality operation on an int value and an int3x2 matrix.</summary>
        [MethodImpl(MethodImplOptions.AggressiveInlining)]
        public static bool3x2 operator == (int lhs, in int3x2 rhs) { return new bool3x2 (lhs == rhs.c0, lhs == rhs.c1); }


        /// <summary>Returns the result of a componentwise not equal operation on two int3x2 matrices.</summary>
        [MethodImpl(MethodImplOptions.AggressiveInlining)]
        public static bool3x2 operator != (in int3x2 lhs, in int3x2 rhs) { return new bool3x2 (lhs.c0 != rhs.c0, lhs.c1 != rhs.c1); }

        /// <summary>Returns the result of a componentwise not equal operation on an int3x2 matrix and an int value.</summary>
        [MethodImpl(MethodImplOptions.AggressiveInlining)]
        public static bool3x2 operator != (in int3x2 lhs, int rhs) { return new bool3x2 (lhs.c0 != rhs, lhs.c1 != rhs); }

        /// <summary>Returns the result of a componentwise not equal operation on an int value and an int3x2 matrix.</summary>
        [MethodImpl(MethodImplOptions.AggressiveInlining)]
        public static bool3x2 operator != (int lhs, in int3x2 rhs) { return new bool3x2 (lhs != rhs.c0, lhs != rhs.c1); }


        /// <summary>Returns the result of a componentwise bitwise not operation on an int3x2 matrix.</summary>
        [MethodImpl(MethodImplOptions.AggressiveInlining)]
        public static int3x2 operator ~ (int3x2 val) { return new int3x2 (~val.c0, ~val.c1); }


        /// <summary>Returns the result of a componentwise bitwise and operation on two int3x2 matrices.</summary>
        [MethodImpl(MethodImplOptions.AggressiveInlining)]
        public static int3x2 operator & (in int3x2 lhs, in int3x2 rhs) { return new int3x2 (lhs.c0 & rhs.c0, lhs.c1 & rhs.c1); }

        /// <summary>Returns the result of a componentwise bitwise and operation on an int3x2 matrix and an int value.</summary>
        [MethodImpl(MethodImplOptions.AggressiveInlining)]
        public static int3x2 operator & (in int3x2 lhs, int rhs) { return new int3x2 (lhs.c0 & rhs, lhs.c1 & rhs); }

        /// <summary>Returns the result of a componentwise bitwise and operation on an int value and an int3x2 matrix.</summary>
        [MethodImpl(MethodImplOptions.AggressiveInlining)]
        public static int3x2 operator & (int lhs, in int3x2 rhs) { return new int3x2 (lhs & rhs.c0, lhs & rhs.c1); }


        /// <summary>Returns the result of a componentwise bitwise or operation on two int3x2 matrices.</summary>
        [MethodImpl(MethodImplOptions.AggressiveInlining)]
        public static int3x2 operator | (in int3x2 lhs, in int3x2 rhs) { return new int3x2 (lhs.c0 | rhs.c0, lhs.c1 | rhs.c1); }

        /// <summary>Returns the result of a componentwise bitwise or operation on an int3x2 matrix and an int value.</summary>
        [MethodImpl(MethodImplOptions.AggressiveInlining)]
        public static int3x2 operator | (in int3x2 lhs, int rhs) { return new int3x2 (lhs.c0 | rhs, lhs.c1 | rhs); }

        /// <summary>Returns the result of a componentwise bitwise or operation on an int value and an int3x2 matrix.</summary>
        [MethodImpl(MethodImplOptions.AggressiveInlining)]
        public static int3x2 operator | (int lhs, in int3x2 rhs) { return new int3x2 (lhs | rhs.c0, lhs | rhs.c1); }


        /// <summary>Returns the result of a componentwise bitwise exclusive or operation on two int3x2 matrices.</summary>
        [MethodImpl(MethodImplOptions.AggressiveInlining)]
        public static int3x2 operator ^ (in int3x2 lhs, in int3x2 rhs) { return new int3x2 (lhs.c0 ^ rhs.c0, lhs.c1 ^ rhs.c1); }

        /// <summary>Returns the result of a componentwise bitwise exclusive or operation on an int3x2 matrix and an int value.</summary>
        [MethodImpl(MethodImplOptions.AggressiveInlining)]
        public static int3x2 operator ^ (in int3x2 lhs, int rhs) { return new int3x2 (lhs.c0 ^ rhs, lhs.c1 ^ rhs); }

        /// <summary>Returns the result of a componentwise bitwise exclusive or operation on an int value and an int3x2 matrix.</summary>
        [MethodImpl(MethodImplOptions.AggressiveInlining)]
        public static int3x2 operator ^ (int lhs, in int3x2 rhs) { return new int3x2 (lhs ^ rhs.c0, lhs ^ rhs.c1); }



        /// <summary>Returns the int3 element at a specified index.</summary>
        unsafe public ref int3 this[int index]
        {
            get
            {
#if ENABLE_UNITY_COLLECTIONS_CHECKS
                if ((uint)index >= 2)
                    throw new System.ArgumentException("index must be between[0...1]");
#endif
                fixed (int3x2* array = &this) { return ref ((int3*)array)[index]; }
            }
        }

        /// <summary>Returns true if the int3x2 is equal to a given int3x2, false otherwise.</summary>
        [MethodImpl(MethodImplOptions.AggressiveInlining)]
        public bool Equals(int3x2 rhs) { return c0.Equals(rhs.c0) && c1.Equals(rhs.c1); }

        /// <summary>Returns true if the int3x2 is equal to a given int3x2, false otherwise.</summary>
        public override bool Equals(object o) { return Equals((int3x2)o); }


        /// <summary>Returns a hash code for the int3x2.</summary>
        [MethodImpl(MethodImplOptions.AggressiveInlining)]
        public override int GetHashCode() { return (int)math.hash(this); }


        /// <summary>Returns a string representation of the int3x2.</summary>
        [MethodImpl(MethodImplOptions.AggressiveInlining)]
        public override string ToString()
        {
            return string.Format("int3x2({0}, {1},  {2}, {3},  {4}, {5})", c0.x, c1.x, c0.y, c1.y, c0.z, c1.z);
        }

        /// <summary>Returns a string representation of the int3x2 using a specified format and culture-specific format information.</summary>
        [MethodImpl(MethodImplOptions.AggressiveInlining)]
        public string ToString(string format, IFormatProvider formatProvider)
        {
            return string.Format("int3x2({0}, {1},  {2}, {3},  {4}, {5})", c0.x.ToString(format, formatProvider), c1.x.ToString(format, formatProvider), c0.y.ToString(format, formatProvider), c1.y.ToString(format, formatProvider), c0.z.ToString(format, formatProvider), c1.z.ToString(format, formatProvider));
        }

    }

    public static partial class math
    {
        /// <summary>Returns a int3x2 matrix constructed from two int3 vectors.</summary>
        [MethodImpl(MethodImplOptions.AggressiveInlining)]
        public static int3x2 int3x2(in int3 c0, in int3 c1) { return new int3x2(c0, c1); }

        /// <summary>Returns a int3x2 matrix constructed from from 6 int values given in row-major order.</summary>
        [MethodImpl(MethodImplOptions.AggressiveInlining)]
        public static int3x2 int3x2(int m00, int m01,
                                    int m10, int m11,
                                    int m20, int m21)
        {
            return new int3x2(m00, m01,
                              m10, m11,
                              m20, m21);
        }

        /// <summary>Returns a int3x2 matrix constructed from a single int value by assigning it to every component.</summary>
        [MethodImpl(MethodImplOptions.AggressiveInlining)]
        public static int3x2 int3x2(int v) { return new int3x2(v); }

        /// <summary>Returns a int3x2 matrix constructed from a single bool value by converting it to int and assigning it to every component.</summary>
        [MethodImpl(MethodImplOptions.AggressiveInlining)]
        public static int3x2 int3x2(bool v) { return new int3x2(v); }

        /// <summary>Return a int3x2 matrix constructed from a bool3x2 matrix by componentwise conversion.</summary>
        [MethodImpl(MethodImplOptions.AggressiveInlining)]
        public static int3x2 int3x2(in bool3x2 v) { return new int3x2(v); }

        /// <summary>Returns a int3x2 matrix constructed from a single uint value by converting it to int and assigning it to every component.</summary>
        [MethodImpl(MethodImplOptions.AggressiveInlining)]
        public static int3x2 int3x2(uint v) { return new int3x2(v); }

        /// <summary>Return a int3x2 matrix constructed from a uint3x2 matrix by componentwise conversion.</summary>
        [MethodImpl(MethodImplOptions.AggressiveInlining)]
        public static int3x2 int3x2(in uint3x2 v) { return new int3x2(v); }

        /// <summary>Returns a int3x2 matrix constructed from a single float value by converting it to int and assigning it to every component.</summary>
        [MethodImpl(MethodImplOptions.AggressiveInlining)]
        public static int3x2 int3x2(float v) { return new int3x2(v); }

        /// <summary>Return a int3x2 matrix constructed from a float3x2 matrix by componentwise conversion.</summary>
        [MethodImpl(MethodImplOptions.AggressiveInlining)]
        public static int3x2 int3x2(in float3x2 v) { return new int3x2(v); }

        /// <summary>Returns a int3x2 matrix constructed from a single double value by converting it to int and assigning it to every component.</summary>
        [MethodImpl(MethodImplOptions.AggressiveInlining)]
        public static int3x2 int3x2(double v) { return new int3x2(v); }

        /// <summary>Return a int3x2 matrix constructed from a double3x2 matrix by componentwise conversion.</summary>
        [MethodImpl(MethodImplOptions.AggressiveInlining)]
        public static int3x2 int3x2(in double3x2 v) { return new int3x2(v); }

        /// <summary>Return the int2x3 transpose of a int3x2 matrix.</summary>
        [MethodImpl(MethodImplOptions.AggressiveInlining)]
        public static int2x3 transpose(in int3x2 v)
        {
            return int2x3(
                v.c0.x, v.c0.y, v.c0.z,
                v.c1.x, v.c1.y, v.c1.z);
        }

        /// <summary>Returns a uint hash code of a int3x2 vector.</summary>
        [MethodImpl(MethodImplOptions.AggressiveInlining)]
        public static uint hash(in int3x2 v)
        {
            return csum(asuint(v.c0) * uint3(0xDB3DE101u, 0x7B6D1B4Bu, 0x58399E77u) +
                        asuint(v.c1) * uint3(0x5EAC29C9u, 0xFC6014F9u, 0x6BF6693Fu)) + 0x9D1B1D9Bu;
        }

        /// <summary>
        /// Returns a uint3 vector hash code of a int3x2 vector.
        /// When multiple elements are to be hashes together, it can more efficient to calculate and combine wide hash
        /// that are only reduced to a narrow uint hash at the very end instead of at every step.
        /// </summary>
        [MethodImpl(MethodImplOptions.AggressiveInlining)]
        public static uint3 hashwide(in int3x2 v)
        {
            return (asuint(v.c0) * uint3(0xF842F5C1u, 0xA47EC335u, 0xA477DF57u) +
                    asuint(v.c1) * uint3(0xC4B1493Fu, 0xBA0966D3u, 0xAFBEE253u)) + 0x5B419C01u;
        }

    }
}<|MERGE_RESOLUTION|>--- conflicted
+++ resolved
@@ -24,13 +24,8 @@
 
         /// <summary>Constructs a int3x2 matrix from two int3 vectors.</summary>
         [MethodImpl(MethodImplOptions.AggressiveInlining)]
-<<<<<<< HEAD
-        public int3x2(int3 c0, int3 c1)
-        {
-=======
         public int3x2(in int3 c0, in int3 c1)
         { 
->>>>>>> 5b56fe55
             this.c0 = c0;
             this.c1 = c1;
         }
@@ -40,7 +35,7 @@
         public int3x2(int m00, int m01,
                       int m10, int m11,
                       int m20, int m21)
-        {
+        { 
             this.c0 = new int3(m00, m10, m20);
             this.c1 = new int3(m01, m11, m21);
         }
@@ -479,7 +474,7 @@
         [MethodImpl(MethodImplOptions.AggressiveInlining)]
         public static uint hash(in int3x2 v)
         {
-            return csum(asuint(v.c0) * uint3(0xDB3DE101u, 0x7B6D1B4Bu, 0x58399E77u) +
+            return csum(asuint(v.c0) * uint3(0xDB3DE101u, 0x7B6D1B4Bu, 0x58399E77u) + 
                         asuint(v.c1) * uint3(0x5EAC29C9u, 0xFC6014F9u, 0x6BF6693Fu)) + 0x9D1B1D9Bu;
         }
 
@@ -491,7 +486,7 @@
         [MethodImpl(MethodImplOptions.AggressiveInlining)]
         public static uint3 hashwide(in int3x2 v)
         {
-            return (asuint(v.c0) * uint3(0xF842F5C1u, 0xA47EC335u, 0xA477DF57u) +
+            return (asuint(v.c0) * uint3(0xF842F5C1u, 0xA47EC335u, 0xA477DF57u) + 
                     asuint(v.c1) * uint3(0xC4B1493Fu, 0xBA0966D3u, 0xAFBEE253u)) + 0x5B419C01u;
         }
 
