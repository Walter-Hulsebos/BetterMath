--- conflicted
+++ resolved
@@ -24,13 +24,8 @@
 
         /// <summary>Constructs a bool4x4 matrix from four bool4 vectors.</summary>
         [MethodImpl(MethodImplOptions.AggressiveInlining)]
-<<<<<<< HEAD
         public bool4x4(in bool4 c0, in bool4 c1, in bool4 c2, in bool4 c3)
-        { 
-=======
-        public bool4x4(bool4 c0, bool4 c1, bool4 c2, bool4 c3)
-        {
->>>>>>> 3082e913
+        {
             this.c0 = c0;
             this.c1 = c1;
             this.c2 = c2;
