--- conflicted
+++ resolved
@@ -1,23 +1,14 @@
 {
   "dependencies": {
-<<<<<<< HEAD
     "com.unity.burst": "1.2.3",
     "com.unity.collections": "0.1.1-preview",
-    "com.unity.ide.rider": "1.1.0",
-    "com.unity.ide.vscode": "1.1.2",
-    "com.unity.mathematics": "file:../../src",
-    "com.unity.properties": "0.7.1-preview",
-    "com.unity.test-framework": "1.1.2",
-    "com.unity.test-framework.performance": "1.3.2-preview"
-=======
     "com.unity.ide.rider": "1.1.4",
     "com.unity.ide.vscode": "1.1.4",
     "com.unity.mathematics": "file:../../src",
-    "com.unity.package-validation-suite": "0.8.1-preview",
     "com.unity.properties": "0.10.4-preview",
     "com.unity.test-framework": "1.1.11",
-    "com.unity.modules.androidjni": "1.0.0"
->>>>>>> 3082e913
+    "com.unity.test-framework.performance": "1.3.2-preview",
+    "com.unity.package-validation-suite": "0.8.1-preview"
   },
   "testables": [
     "com.unity.mathematics"
