--- conflicted
+++ resolved
@@ -1,17 +1,13 @@
 {
   "dependencies": {
-<<<<<<< HEAD
     "com.unity.burst": "1.1.2",
     "com.unity.collections": "0.1.1-preview",
     "com.unity.ide.rider": "1.1.0",
     "com.unity.ide.vscode": "1.1.2",
     "com.unity.mathematics": "file:../../src",
+    "com.unity.properties": "0.7.1-preview",
     "com.unity.test-framework": "1.1.2",
     "com.unity.test-framework.performance": "1.3.2-preview"
-=======
-    "com.unity.mathematics": "file:../../src",
-    "com.unity.properties": "0.4.0-preview"
->>>>>>> 7e3a7d0d
   },
   "testables": [
     "com.unity.mathematics"
