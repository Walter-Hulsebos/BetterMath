--- conflicted
+++ resolved
@@ -4,11 +4,7 @@
 PlayerSettings:
   m_ObjectHideFlags: 0
   serializedVersion: 20
-<<<<<<< HEAD
-  productGUID: 27e13c798da4b4675bb4a55af5eb3c65
-=======
   productGUID: 50c0163089a174a7ab9f46f0020a809f
->>>>>>> 3082e913
   AndroidProfiler: 0
   AndroidFilterTouchesWhenObscured: 0
   AndroidEnableSustainedPerformanceMode: 0
@@ -17,11 +13,7 @@
   useOnDemandResources: 0
   accelerometerFrequency: 60
   companyName: DefaultCompany
-<<<<<<< HEAD
-  productName: New Unity Project
-=======
   productName: Unity.Mathematics.TestProject
->>>>>>> 3082e913
   defaultCursor: {fileID: 0}
   cursorHotspot: {x: 0, y: 0}
   m_SplashScreenBackgroundColor: {r: 0.13725491, g: 0.12156863, b: 0.1254902, a: 1}
@@ -76,7 +68,7 @@
   androidBlitType: 0
   defaultIsNativeResolution: 1
   macRetinaSupport: 1
-  runInBackground: 0
+  runInBackground: 1
   captureSingleScreen: 0
   muteOtherAudioSources: 0
   Prepare IOS For Recording: 0
@@ -91,11 +83,7 @@
   resizableWindow: 0
   useMacAppStoreValidation: 0
   macAppStoreCategory: public.app-category.games
-<<<<<<< HEAD
-  gpuSkinning: 0
-=======
   gpuSkinning: 1
->>>>>>> 3082e913
   xboxPIXTextureCapture: 0
   xboxEnableAvatar: 0
   xboxEnableKinect: 0
@@ -116,17 +104,13 @@
   xboxOneLoggingLevel: 1
   xboxOneDisableEsram: 0
   xboxOnePresentImmediateThreshold: 0
-  switchQueueCommandMemory: 1048576
+  switchQueueCommandMemory: 0
   switchQueueControlMemory: 16384
   switchQueueComputeMemory: 262144
   switchNVNShaderPoolsGranularity: 33554432
   switchNVNDefaultPoolsGranularity: 16777216
   switchNVNOtherPoolsGranularity: 16777216
-<<<<<<< HEAD
-  vulkanNumSwapchainBuffers: 2
-=======
   vulkanNumSwapchainBuffers: 3
->>>>>>> 3082e913
   vulkanEnableSetSRGBWrite: 0
   m_SupportedAspectRatios:
     4:3: 1
@@ -134,13 +118,13 @@
     16:10: 1
     16:9: 1
     Others: 1
-  bundleVersion: 1.0
+  bundleVersion: 0.1
   preloadedAssets: []
   metroInputSource: 0
   wsaTransparentSwapchain: 0
   m_HolographicPauseOnTrackingLoss: 1
-  xboxOneDisableKinectGpuReservation: 1
-  xboxOneEnable7thCore: 1
+  xboxOneDisableKinectGpuReservation: 0
+  xboxOneEnable7thCore: 0
   vrSettings:
     cardboard:
       depthFormat: 0
@@ -154,7 +138,7 @@
       maximumSupportedHeadTracking: 1
     hololens:
       depthFormat: 1
-      depthBufferSharingEnabled: 1
+      depthBufferSharingEnabled: 0
     lumin:
       depthFormat: 0
       frameTiming: 2
@@ -192,7 +176,7 @@
   CreateWallpaper: 0
   APKExpansionFiles: 0
   keepLoadedShadersAlive: 0
-  StripUnusedMeshComponents: 0
+  StripUnusedMeshComponents: 1
   VertexChannelCompressionMask: 4054
   iPhoneSdkVersion: 988
   iOSTargetOSVersionString: 10.0
@@ -266,13 +250,13 @@
   iOSRequireARKit: 0
   iOSAutomaticallyDetectAndAddCapabilities: 1
   appleEnableProMotion: 0
-  clonedFromGUID: 00000000000000000000000000000000
-  templatePackageId: 
-  templateDefaultScene: 
+  clonedFromGUID: c0afd0d1d80e3634a9dac47e8a0426ea
+  templatePackageId: com.unity.template.3d@1.0.11
+  templateDefaultScene: Assets/Scenes/SampleScene.unity
   AndroidTargetArchitectures: 1
   AndroidSplashScreenScale: 0
   androidSplashScreen: {fileID: 0}
-  AndroidKeystoreName: 
+  AndroidKeystoreName: '{inproject}: '
   AndroidKeyaliasName: 
   AndroidBuildApkPerCpuArchitecture: 0
   AndroidTVCompatibility: 0
@@ -287,16 +271,6 @@
     banner: {fileID: 0}
   androidGamepadSupportLevel: 0
   AndroidValidateAppBundleSize: 1
-<<<<<<< HEAD
-  AndroidAppBundleSizeToValidate: 150
-  m_BuildTargetIcons: []
-  m_BuildTargetPlatformIcons: []
-  m_BuildTargetBatching: []
-  m_BuildTargetGraphicsJobs: []
-  m_BuildTargetGraphicsJobMode: []
-  m_BuildTargetGraphicsAPIs: []
-  m_BuildTargetVRSettings: []
-=======
   AndroidAppBundleSizeToValidate: 100
   m_BuildTargetIcons: []
   m_BuildTargetPlatformIcons: []
@@ -367,11 +341,9 @@
     m_Devices:
     - Oculus
     - OpenVR
->>>>>>> 3082e913
   openGLRequireES31: 0
   openGLRequireES31AEP: 0
   openGLRequireES32: 0
-  vuforiaEnabled: 0
   m_TemplateCustomTags: {}
   mobileMTRendering:
     Android: 1
@@ -503,7 +475,7 @@
   switchDataLossConfirmation: 0
   switchUserAccountLockEnabled: 0
   switchSystemResourceMemory: 16777216
-  switchSupportedNpadStyles: 22
+  switchSupportedNpadStyles: 3
   switchNativeFsCacheSize: 32
   switchIsHoldTypeHorizontal: 0
   switchSupportedNpadCount: 8
@@ -548,7 +520,7 @@
   ps4RemotePlayKeyAssignment: -1
   ps4RemotePlayKeyMappingDir: 
   ps4PlayTogetherPlayerCount: 0
-  ps4EnterButtonAssignment: 2
+  ps4EnterButtonAssignment: 1
   ps4ApplicationParam1: 0
   ps4ApplicationParam2: 0
   ps4ApplicationParam3: 0
@@ -557,7 +529,7 @@
   ps4GarlicHeapSize: 2048
   ps4ProGarlicHeapSize: 2560
   playerPrefsMaxSize: 32768
-  ps4Passcode: dNMK66MuCV6GXi5xr84P2R391UXaLHba
+  ps4Passcode: frAQBc8Wsa1xVPfvJcrgRYwTiizs2trQ
   ps4pnSessions: 1
   ps4pnPresence: 1
   ps4pnFriends: 1
@@ -570,7 +542,7 @@
   ps4ReprojectionSupport: 0
   ps4UseAudio3dBackend: 0
   ps4SocialScreenEnabled: 0
-  ps4ScriptOptimizationLevel: 2
+  ps4ScriptOptimizationLevel: 0
   ps4Audio3dVirtualSpeakerCount: 14
   ps4attribCpuUsage: 0
   ps4PatchPkgPath: 
@@ -593,7 +565,7 @@
   splashScreenBackgroundSourcePortrait: {fileID: 0}
   blurSplashScreenBackground: 1
   spritePackerPolicy: 
-  webGLMemorySize: 32
+  webGLMemorySize: 16
   webGLExceptionSupport: 1
   webGLNameFilesAsHashes: 0
   webGLDataCaching: 1
@@ -603,7 +575,7 @@
   webGLTemplate: APPLICATION:Default
   webGLAnalyzeBuildSize: 0
   webGLUseEmbeddedResources: 0
-  webGLCompressionFormat: 0
+  webGLCompressionFormat: 1
   webGLLinkerTarget: 1
   webGLThreadsSupport: 0
   webGLWasmStreaming: 0
@@ -621,14 +593,14 @@
   apiCompatibilityLevelPerPlatform: {}
   m_RenderingPath: 1
   m_MobileRenderingPath: 1
-  metroPackageName: New Unity Project
+  metroPackageName: Template_3D
   metroPackageVersion: 
   metroCertificatePath: 
   metroCertificatePassword: 
   metroCertificateSubject: 
   metroCertificateIssuer: 
   metroCertificateNotAfter: 0000000000000000
-  metroApplicationDescription: New Unity Project
+  metroApplicationDescription: Template_3D
   wsaImages: {}
   metroTileShortName: 
   metroTileShowName: 0
@@ -666,7 +638,7 @@
   XboxOneCapability: []
   XboxOneGameRating: {}
   XboxOneIsContentPackage: 0
-  XboxOneEnableGPUVariability: 1
+  XboxOneEnableGPUVariability: 0
   XboxOneSockets: {}
   XboxOneSplashScreen: {fileID: 0}
   XboxOneAllowedProductIds: []
@@ -677,7 +649,8 @@
     daydream:
       daydreamIconForeground: {fileID: 0}
       daydreamIconBackground: {fileID: 0}
-  cloudServicesEnabled: {}
+  cloudServicesEnabled:
+    UNet: 1
   luminIcon:
     m_Name: 
     m_ModelFolderPath: 
@@ -697,4 +670,4 @@
   cloudEnabled: 0
   enableNativePlatformBackendsForNewInputSystem: 0
   disableOldInputManagerSupport: 0
-  legacyClampBlendShapeWeights: 0+  legacyClampBlendShapeWeights: 1